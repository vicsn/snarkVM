// Copyright 2024 Aleo Network Foundation
// This file is part of the snarkVM library.

// Licensed under the Apache License, Version 2.0 (the "License");
// you may not use this file except in compliance with the License.
// You may obtain a copy of the License at:

// http://www.apache.org/licenses/LICENSE-2.0

// Unless required by applicable law or agreed to in writing, software
// distributed under the License is distributed on an "AS IS" BASIS,
// WITHOUT WARRANTIES OR CONDITIONS OF ANY KIND, either express or implied.
// See the License for the specific language governing permissions and
// limitations under the License.

#![forbid(unsafe_code)]
#![warn(clippy::cast_possible_truncation)]
#![allow(clippy::too_many_arguments)]

mod bytes;
mod serialize;
mod string;
mod to_id;

use console::{
    account::{Address, PrivateKey, Signature},
    prelude::*,
    types::Field,
};
use narwhal_transmission_id::TransmissionID;

use indexmap::IndexSet;

#[cfg(not(feature = "serial"))]
use rayon::prelude::*;

#[derive(Clone, PartialEq, Eq)]
pub struct BatchHeader<N: Network> {
    /// The batch ID, defined as the hash of the author, round number, timestamp, transmission IDs,
    /// committee ID, previous batch certificate IDs, and last election certificate IDs.
    batch_id: Field<N>,
    /// The author of the batch.
    author: Address<N>,
    /// The round number.
    round: u64,
    /// The timestamp.
    timestamp: i64,
    /// The committee ID.
    committee_id: Field<N>,
    /// The set of `transmission IDs`.
    transmission_ids: IndexSet<TransmissionID<N>>,
    /// The batch certificate IDs of the previous round.
    previous_certificate_ids: IndexSet<Field<N>>,
    /// The signature of the batch ID from the creator.
    signature: Signature<N>,
}

impl<N: Network> BatchHeader<N> {
    /// The maximum number of certificates in a batch.
    #[cfg(not(any(test, feature = "test-helpers")))]
    pub const MAX_CERTIFICATES: u16 = N::MAX_CERTIFICATES;
    /// The maximum number of certificates in a batch.
    /// This is deliberately set to a high value (100) for testing purposes only.
    #[cfg(any(test, feature = "test-helpers"))]
    pub const MAX_CERTIFICATES: u16 = 100;
    /// The maximum number of certificates in a batch before consensus V3 rules apply.
    #[cfg(not(any(test, feature = "test-helpers")))]
    pub const MAX_CERTIFICATES_BEFORE_V3: u16 = N::MAX_CERTIFICATES_BEFORE_V3;
    /// The maximum number of certificates in a batch before consensus V3 rules apply.
    /// This is deliberately set to a high value (100) for testing purposes only.
    #[cfg(any(test, feature = "test-helpers"))]
    pub const MAX_CERTIFICATES_BEFORE_V3: u16 = 100;
    /// The maximum number of rounds to store before garbage collecting.
    pub const MAX_GC_ROUNDS: usize = 100;
<<<<<<< HEAD
    /// The maximum number of transmissions in a batch.
=======
>>>>>>> f2bf9fed
    /// The maximum number of transmissions per batch.
    /// Note: This limit is set to 50 as part of safety measures to prevent DoS attacks.
    /// This limit can be increased in the future as performance improves. Alternatively,
    /// the rate of block production can be sped up to compensate for the limit set here.
    pub const MAX_TRANSMISSIONS_PER_BATCH: usize = 50;
}

impl<N: Network> BatchHeader<N> {
    /// Initializes a new batch header.
    pub fn new<R: Rng + CryptoRng>(
        private_key: &PrivateKey<N>,
        round: u64,
        timestamp: i64,
        committee_id: Field<N>,
        transmission_ids: IndexSet<TransmissionID<N>>,
        previous_certificate_ids: IndexSet<Field<N>>,
        rng: &mut R,
    ) -> Result<Self> {
        match round {
            0 | 1 => {
                // If the round is zero or one, then there should be no previous certificate IDs.
                ensure!(previous_certificate_ids.is_empty(), "Invalid round number, must not have certificates");
            }
            // If the round is not zero and not one, then there should be at least one previous certificate ID.
            _ => ensure!(!previous_certificate_ids.is_empty(), "Invalid round number, must have certificates"),
        }

        // Ensure that the number of transmissions is within bounds.
        ensure!(
            transmission_ids.len() <= Self::MAX_TRANSMISSIONS_PER_BATCH,
            "Invalid number of transmission IDs ({})",
            transmission_ids.len()
        );
        // Ensure that the number of previous certificate IDs is within bounds.
        ensure!(
            previous_certificate_ids.len() <= Self::MAX_CERTIFICATES as usize,
            "Invalid number of previous certificate IDs ({})",
            previous_certificate_ids.len()
        );

        // Retrieve the address.
        let author = Address::try_from(private_key)?;
        // Compute the batch ID.
        let batch_id = Self::compute_batch_id(
            author,
            round,
            timestamp,
            committee_id,
            &transmission_ids,
            &previous_certificate_ids,
        )?;
        // Sign the preimage.
        let signature = private_key.sign(&[batch_id], rng)?;
        // Return the batch header.
        Ok(Self {
            batch_id,
            author,
            round,
            timestamp,
            committee_id,
            transmission_ids,
            previous_certificate_ids,
            signature,
        })
    }

    /// Initializes a new batch header.
    pub fn from(
        author: Address<N>,
        round: u64,
        timestamp: i64,
        committee_id: Field<N>,
        transmission_ids: IndexSet<TransmissionID<N>>,
        previous_certificate_ids: IndexSet<Field<N>>,
        signature: Signature<N>,
    ) -> Result<Self> {
        match round {
            0 | 1 => {
                // If the round is zero or one, then there should be no previous certificate IDs.
                ensure!(previous_certificate_ids.is_empty(), "Invalid round number, must not have certificates");
            }
            // If the round is not zero and not one, then there should be at least one previous certificate ID.
            _ => ensure!(!previous_certificate_ids.is_empty(), "Invalid round number, must have certificates"),
        }

        // Ensure that the number of transmissions is within bounds.
        ensure!(
            transmission_ids.len() <= Self::MAX_TRANSMISSIONS_PER_BATCH,
            "Invalid number of transmission IDs ({})",
            transmission_ids.len()
        );
        // Ensure that the number of previous certificate IDs is within bounds.
        ensure!(
            previous_certificate_ids.len() <= Self::MAX_CERTIFICATES as usize,
            "Invalid number of previous certificate IDs ({})",
            previous_certificate_ids.len()
        );

        // Compute the batch ID.
        let batch_id = Self::compute_batch_id(
            author,
            round,
            timestamp,
            committee_id,
            &transmission_ids,
            &previous_certificate_ids,
        )?;
        // Verify the signature.
        if !signature.verify(&author, &[batch_id]) {
            bail!("Invalid signature for the batch header");
        }
        // Return the batch header.
        Ok(Self {
            author,
            batch_id,
            round,
            timestamp,
            committee_id,
            transmission_ids,
            previous_certificate_ids,
            signature,
        })
    }
}

impl<N: Network> BatchHeader<N> {
    /// Returns the batch ID.
    pub const fn batch_id(&self) -> Field<N> {
        self.batch_id
    }

    /// Returns the author.
    pub const fn author(&self) -> Address<N> {
        self.author
    }

    /// Returns the round number.
    pub const fn round(&self) -> u64 {
        self.round
    }

    /// Returns the timestamp.
    pub const fn timestamp(&self) -> i64 {
        self.timestamp
    }

    /// Returns the committee ID.
    pub const fn committee_id(&self) -> Field<N> {
        self.committee_id
    }

    /// Returns the transmission IDs.
    pub const fn transmission_ids(&self) -> &IndexSet<TransmissionID<N>> {
        &self.transmission_ids
    }

    /// Returns the batch certificate IDs for the previous round.
    pub const fn previous_certificate_ids(&self) -> &IndexSet<Field<N>> {
        &self.previous_certificate_ids
    }

    /// Returns the signature.
    pub const fn signature(&self) -> &Signature<N> {
        &self.signature
    }
}

impl<N: Network> BatchHeader<N> {
    /// Returns `true` if the batch header is empty.
    pub fn is_empty(&self) -> bool {
        self.transmission_ids.is_empty()
    }

    /// Returns the number of transmissions in the batch header.
    pub fn len(&self) -> usize {
        self.transmission_ids.len()
    }

    /// Returns `true` if the batch contains the specified `transmission ID`.
    pub fn contains(&self, transmission_id: impl Into<TransmissionID<N>>) -> bool {
        self.transmission_ids.contains(&transmission_id.into())
    }
}

#[cfg(any(test, feature = "test-helpers"))]
pub mod test_helpers {
    use super::*;
    use console::{account::PrivateKey, network::MainnetV0, prelude::TestRng};

    use time::OffsetDateTime;

    type CurrentNetwork = MainnetV0;

    /// Returns a sample batch header, sampled at random.
    pub fn sample_batch_header(rng: &mut TestRng) -> BatchHeader<CurrentNetwork> {
        sample_batch_header_for_round(rng.gen(), rng)
    }

    /// Returns a sample batch header with a given round; the rest is sampled at random.
    pub fn sample_batch_header_for_round(round: u64, rng: &mut TestRng) -> BatchHeader<CurrentNetwork> {
        // Sample certificate IDs.
        let certificate_ids = (0..10).map(|_| Field::<CurrentNetwork>::rand(rng)).collect::<IndexSet<_>>();
        // Return the batch header.
        sample_batch_header_for_round_with_previous_certificate_ids(round, certificate_ids, rng)
    }

    /// Returns a sample batch header with a given round and set of previous certificate IDs; the rest is sampled at random.
    pub fn sample_batch_header_for_round_with_previous_certificate_ids(
        round: u64,
        previous_certificate_ids: IndexSet<Field<CurrentNetwork>>,
        rng: &mut TestRng,
    ) -> BatchHeader<CurrentNetwork> {
        // Sample a private key.
        let private_key = PrivateKey::new(rng).unwrap();
        // Sample the committee ID.
        let committee_id = Field::<CurrentNetwork>::rand(rng);
        // Sample transmission IDs.
        let transmission_ids =
            narwhal_transmission_id::test_helpers::sample_transmission_ids(rng).into_iter().collect::<IndexSet<_>>();
        // Checkpoint the timestamp for the batch.
        let timestamp = OffsetDateTime::now_utc().unix_timestamp();
        // Return the batch header.
        BatchHeader::new(&private_key, round, timestamp, committee_id, transmission_ids, previous_certificate_ids, rng)
            .unwrap()
    }

    /// Returns a list of sample batch headers, sampled at random.
    pub fn sample_batch_headers(rng: &mut TestRng) -> Vec<BatchHeader<CurrentNetwork>> {
        // Initialize a sample vector.
        let mut sample = Vec::with_capacity(10);
        // Append sample batches.
        for _ in 0..10 {
            // Append the batch header.
            sample.push(sample_batch_header(rng));
        }
        // Return the sample vector.
        sample
    }
}<|MERGE_RESOLUTION|>--- conflicted
+++ resolved
@@ -72,10 +72,6 @@
     pub const MAX_CERTIFICATES_BEFORE_V3: u16 = 100;
     /// The maximum number of rounds to store before garbage collecting.
     pub const MAX_GC_ROUNDS: usize = 100;
-<<<<<<< HEAD
-    /// The maximum number of transmissions in a batch.
-=======
->>>>>>> f2bf9fed
     /// The maximum number of transmissions per batch.
     /// Note: This limit is set to 50 as part of safety measures to prevent DoS attacks.
     /// This limit can be increased in the future as performance improves. Alternatively,
