--- conflicted
+++ resolved
@@ -103,9 +103,8 @@
 
     // Generate a prover solution.
     let prover_solution = puzzle.prove(&epoch_challenge, address, rng.gen(), None).unwrap();
-<<<<<<< HEAD
-    let coinbase_solution = puzzle.accumulate_unchecked(&epoch_challenge, &[prover_solution]).unwrap();
-    assert!(puzzle.verify(&coinbase_solution, &epoch_challenge, 0u64, 0u64).unwrap());
+    let (coinbase_solution, _) = puzzle.accumulate_unchecked(&epoch_challenge, &[prover_solution]).unwrap();
+    assert!(puzzle.verify(&coinbase_solution, &epoch_challenge, 0u64).unwrap());
 }
 
 /// Use `cargo test profiler --features timer` to run this test.
@@ -143,15 +142,11 @@
             })
             .collect::<Vec<_>>();
         // Accumulate the solutions.
-        let solution = puzzle.accumulate_unchecked(&epoch_challenge, &solutions).unwrap();
+        let (solution, _) = puzzle.accumulate_unchecked(&epoch_challenge, &solutions).unwrap();
 
         // Verify the solution.
-        puzzle.verify(&solution, &epoch_challenge, 0u64, 0u64).unwrap();
+        puzzle.verify(&solution, &epoch_challenge, 0u64).unwrap();
     }
 
     bail!("\n\nRemember to #[ignore] this test!\n\n")
-=======
-    let (coinbase_solution, _) = puzzle.accumulate_unchecked(&epoch_challenge, &[prover_solution]).unwrap();
-    assert!(puzzle.verify(&coinbase_solution, &epoch_challenge, 0u64).unwrap());
->>>>>>> a6c5cf57
 }