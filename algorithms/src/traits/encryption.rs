--- conflicted
+++ resolved
@@ -25,9 +25,6 @@
 
 pub trait EncryptionScheme: Sized + Clone + From<<Self as EncryptionScheme>::Parameters> + SignatureScheme {
     type Parameters: Clone + Debug + Eq + ToBytes + FromBytes;
-<<<<<<< HEAD
-    type PrivateKey: Clone + Debug + Default + Eq + Hash + ToBytes + FromBytes + UniformRand;
-=======
     type PrivateKey: Clone
         + Debug
         + Default
@@ -37,7 +34,6 @@
         + FromBytes
         + UniformRand
         + Into<<Self as SignatureScheme>::PrivateKey>;
->>>>>>> 16f224fc
     type PublicKey: Clone + Debug + Default + Eq + ToBytes + FromBytes + Into<<Self as SignatureScheme>::PublicKey>;
     type Text: Clone + Debug + Default + Eq + ToBytes + FromBytes;
     type Randomness: Clone + Debug + Default + Eq + Hash + ToBytes + FromBytes + UniformRand;
