// Copyright 2024 Aleo Network Foundation
// This file is part of the snarkVM library.

// Licensed under the Apache License, Version 2.0 (the "License");
// you may not use this file except in compliance with the License.
// You may obtain a copy of the License at:

// http://www.apache.org/licenses/LICENSE-2.0

// Unless required by applicable law or agreed to in writing, software
// distributed under the License is distributed on an "AS IS" BASIS,
// WITHOUT WARRANTIES OR CONDITIONS OF ANY KIND, either express or implied.
// See the License for the specific language governing permissions and
// limitations under the License.

#![forbid(unsafe_code)]
#![allow(clippy::too_many_arguments)]
#![warn(clippy::cast_possible_truncation)]

#[macro_use]
extern crate lazy_static;

pub use snarkvm_console_network_environment as environment;
pub use snarkvm_console_network_environment::*;

mod helpers;
pub use helpers::*;

mod canary_v0;
pub use canary_v0::*;

mod mainnet_v0;
pub use mainnet_v0::*;

mod testnet_v0;
pub use testnet_v0::*;

pub mod prelude {
    pub use crate::{Network, environment::prelude::*};
}

use crate::environment::prelude::*;
use snarkvm_algorithms::{
    AlgebraicSponge,
    crypto_hash::PoseidonSponge,
    snark::varuna::{CircuitProvingKey, CircuitVerifyingKey, VarunaHidingMode},
    srs::{UniversalProver, UniversalVerifier},
};
use snarkvm_console_algorithms::{BHP512, BHP1024, Poseidon2, Poseidon4};
use snarkvm_console_collections::merkle_tree::{MerklePath, MerkleTree};
use snarkvm_console_types::{Field, Group, Scalar};
use snarkvm_curves::PairingEngine;

use indexmap::IndexMap;
use once_cell::sync::OnceCell;
use std::sync::Arc;

/// A helper type for the BHP Merkle tree.
pub type BHPMerkleTree<N, const DEPTH: u8> = MerkleTree<N, BHP1024<N>, BHP512<N>, DEPTH>;
/// A helper type for the Poseidon Merkle tree.
pub type PoseidonMerkleTree<N, const DEPTH: u8> = MerkleTree<N, Poseidon4<N>, Poseidon2<N>, DEPTH>;

/// Helper types for the Varuna parameters.
type Fq<N> = <<N as Environment>::PairingCurve as PairingEngine>::Fq;
pub type FiatShamir<N> = PoseidonSponge<Fq<N>, 2, 1>;
pub type FiatShamirParameters<N> = <FiatShamir<N> as AlgebraicSponge<Fq<N>, 2>>::Parameters;

/// Helper types for the Varuna proving and verifying key.
pub(crate) type VarunaProvingKey<N> = CircuitProvingKey<<N as Environment>::PairingCurve, VarunaHidingMode>;
pub(crate) type VarunaVerifyingKey<N> = CircuitVerifyingKey<<N as Environment>::PairingCurve>;

pub trait Network:
    'static
    + Environment
    + Copy
    + Clone
    + Debug
    + Eq
    + PartialEq
    + core::hash::Hash
    + Serialize
    + DeserializeOwned
    + for<'a> Deserialize<'a>
    + Send
    + Sync
{
    /// The network ID.
    const ID: u16;
    /// The network name.
    const NAME: &'static str;
    /// The network edition.
    const EDITION: u16;

    /// The block height from which consensus V2 rules apply.
    const CONSENSUS_V2_HEIGHT: u32;
    /// The block height from which consensus V3 rules apply.
    const CONSENSUS_V3_HEIGHT: u32;

    /// The function name for the inclusion circuit.
    const INCLUSION_FUNCTION_NAME: &'static str;

    /// The fixed timestamp of the genesis block.
    const GENESIS_TIMESTAMP: i64;
    /// The genesis block coinbase target.
    const GENESIS_COINBASE_TARGET: u64;
    /// The genesis block proof target.
    const GENESIS_PROOF_TARGET: u64;
    /// The maximum number of solutions that can be included per block as a power of 2.
    const MAX_SOLUTIONS_AS_POWER_OF_TWO: u8 = 2; // 4 solutions
    /// The maximum number of solutions that can be included per block.
    const MAX_SOLUTIONS: usize = 1 << Self::MAX_SOLUTIONS_AS_POWER_OF_TWO; // 4 solutions

    /// The starting supply of Aleo credits.
    const STARTING_SUPPLY: u64 = 1_500_000_000_000_000; // 1.5B credits
    /// The cost in microcredits per byte for the deployment transaction.
    const DEPLOYMENT_FEE_MULTIPLIER: u64 = 1_000; // 1 millicredit per byte
    /// The constant that divides the storage polynomial.
    const EXECUTION_STORAGE_FEE_SCALING_FACTOR: u64 = 5000;
    /// The maximum size execution transactions can be before a quadratic storage penalty applies.
    const EXECUTION_STORAGE_PENALTY_THRESHOLD: u64 = 5000;
    /// The cost in microcredits per constraint for the deployment transaction.
    const SYNTHESIS_FEE_MULTIPLIER: u64 = 25; // 25 microcredits per constraint
    /// The maximum number of variables in a deployment.
    const MAX_DEPLOYMENT_VARIABLES: u64 = 1 << 20; // 1,048,576 variables
    /// The maximum number of constraints in a deployment.
    const MAX_DEPLOYMENT_CONSTRAINTS: u64 = 1 << 20; // 1,048,576 constraints
    /// The maximum number of microcredits that can be spent as a fee.
    const MAX_FEE: u64 = 1_000_000_000_000_000;
    /// The maximum number of microcredits that can be spent on a finalize block.
    const TRANSACTION_SPEND_LIMIT: u64 = 100_000_000;

    /// The anchor height, defined as the expected number of blocks to reach the coinbase target.
    const ANCHOR_HEIGHT: u32 = Self::ANCHOR_TIME as u32 / Self::BLOCK_TIME as u32;
    /// The anchor time in seconds.
    const ANCHOR_TIME: u16 = 25;
    /// The expected time per block in seconds.
    const BLOCK_TIME: u16 = 10;
    /// The number of blocks per epoch.
    const NUM_BLOCKS_PER_EPOCH: u32 = 3600 / Self::BLOCK_TIME as u32; // 360 blocks == ~1 hour

    /// The maximum number of entries in data.
    const MAX_DATA_ENTRIES: usize = 32;
    /// The maximum recursive depth of an entry.
    /// Note: This value must be strictly less than u8::MAX.
    const MAX_DATA_DEPTH: usize = 32;
    /// The maximum number of fields in data (must not exceed u16::MAX).
    #[allow(clippy::cast_possible_truncation)]
    const MAX_DATA_SIZE_IN_FIELDS: u32 = ((128 * 1024 * 8) / Field::<Self>::SIZE_IN_DATA_BITS) as u32;

    /// The minimum number of entries in a struct.
    const MIN_STRUCT_ENTRIES: usize = 1; // This ensures the struct is not empty.
    /// The maximum number of entries in a struct.
    const MAX_STRUCT_ENTRIES: usize = Self::MAX_DATA_ENTRIES;

    /// The minimum number of elements in an array.
    const MIN_ARRAY_ELEMENTS: usize = 1; // This ensures the array is not empty.
    /// The maximum number of elements in an array.
    const MAX_ARRAY_ELEMENTS: usize = Self::MAX_DATA_ENTRIES;

    /// The minimum number of entries in a record.
    const MIN_RECORD_ENTRIES: usize = 1; // This accounts for 'record.owner'.
    /// The maximum number of entries in a record.
    const MAX_RECORD_ENTRIES: usize = Self::MIN_RECORD_ENTRIES.saturating_add(Self::MAX_DATA_ENTRIES);

    /// The maximum program size by number of characters.
    const MAX_PROGRAM_SIZE: usize = 100_000; // 100 KB

    /// The maximum number of mappings in a program.
    const MAX_MAPPINGS: usize = 31;
    /// The maximum number of functions in a program.
    const MAX_FUNCTIONS: usize = 31;
    /// The maximum number of structs in a program.
    const MAX_STRUCTS: usize = 10 * Self::MAX_FUNCTIONS;
    /// The maximum number of records in a program.
    const MAX_RECORDS: usize = 10 * Self::MAX_FUNCTIONS;
    /// The maximum number of closures in a program.
    const MAX_CLOSURES: usize = 2 * Self::MAX_FUNCTIONS;
    /// The maximum number of operands in an instruction.
    const MAX_OPERANDS: usize = Self::MAX_INPUTS;
    /// The maximum number of instructions in a closure or function.
    const MAX_INSTRUCTIONS: usize = u16::MAX as usize;
    /// The maximum number of commands in finalize.
    const MAX_COMMANDS: usize = u16::MAX as usize;
    /// The maximum number of write commands in finalize.
    const MAX_WRITES: u16 = 16;

    /// The maximum number of inputs per transition.
    const MAX_INPUTS: usize = 16;
    /// The maximum number of outputs per transition.
    const MAX_OUTPUTS: usize = 16;

    /// The maximum program depth.
    const MAX_PROGRAM_DEPTH: usize = 64;
    /// The maximum number of imports.
    const MAX_IMPORTS: usize = 64;

    /// The maximum number of certificates in a batch before consensus V3 rules apply.
    const MAX_CERTIFICATES_BEFORE_V3: u16;
    /// The maximum number of certificates in a batch.
    // Note: This value must **not** be changed without considering the impact on serialization.
    //  Decreasing this value will break backwards compatibility of serialization without explicit
    //  declaration of migration based on round number rather than block height.
    //  Increasing this value will require a migration to prevent forking during network upgrades.
    const MAX_CERTIFICATES: u16;

    /// The maximum number of stacks in the process.
    /// Must be at least Self::MAX_PROGRAM_DEPTH * Self::MAX_IMPORTS to be safe.
<<<<<<< HEAD
    #[cfg(not(any(test, feature = "test")))]
    const MAX_STACKS: usize = Self::MAX_PROGRAM_DEPTH * Self::MAX_IMPORTS * 10;
    /// The maximum number of stacks in the process.
    #[cfg(any(test, feature = "test"))]
    const MAX_STACKS: usize = 65;
=======
    const MAX_STACKS: usize = Self::MAX_PROGRAM_DEPTH * Self::MAX_IMPORTS * 10;
>>>>>>> f2bf9fed

    /// The maximum number of bytes in a transaction.
    // Note: This value must **not** be decreased as it would invalidate existing transactions.
    const MAX_TRANSACTION_SIZE: usize = 128_000; // 128 kB

    /// The state root type.
    type StateRoot: Bech32ID<Field<Self>>;
    /// The block hash type.
    type BlockHash: Bech32ID<Field<Self>>;
    /// The ratification ID type.
    type RatificationID: Bech32ID<Field<Self>>;
    /// The transaction ID type.
    type TransactionID: Bech32ID<Field<Self>>;
    /// The transition ID type.
    type TransitionID: Bech32ID<Field<Self>>;
    /// The transmission checksum type.
    type TransmissionChecksum: IntegerType;

    /// Returns the genesis block bytes.
    fn genesis_bytes() -> &'static [u8];

    /// Returns the restrictions list as a JSON-compatible string.
    fn restrictions_list_as_str() -> &'static str;

    /// Returns the proving key for the given function name in `credits.aleo`.
    fn get_credits_proving_key(function_name: String) -> Result<&'static Arc<VarunaProvingKey<Self>>>;

    /// Returns the verifying key for the given function name in `credits.aleo`.
    fn get_credits_verifying_key(function_name: String) -> Result<&'static Arc<VarunaVerifyingKey<Self>>>;

    /// Returns the `proving key` for the inclusion circuit.
    fn inclusion_proving_key() -> &'static Arc<VarunaProvingKey<Self>>;

    /// Returns the `verifying key` for the inclusion circuit.
    fn inclusion_verifying_key() -> &'static Arc<VarunaVerifyingKey<Self>>;

    /// Returns the powers of `G`.
    fn g_powers() -> &'static Vec<Group<Self>>;

    /// Returns the scalar multiplication on the generator `G`.
    fn g_scalar_multiply(scalar: &Scalar<Self>) -> Group<Self>;

    /// Returns the Varuna universal prover.
    fn varuna_universal_prover() -> &'static UniversalProver<Self::PairingCurve>;

    /// Returns the Varuna universal verifier.
    fn varuna_universal_verifier() -> &'static UniversalVerifier<Self::PairingCurve>;

    /// Returns the sponge parameters for Varuna.
    fn varuna_fs_parameters() -> &'static FiatShamirParameters<Self>;

    /// Returns the encryption domain as a constant field element.
    fn encryption_domain() -> Field<Self>;

    /// Returns the graph key domain as a constant field element.
    fn graph_key_domain() -> Field<Self>;

    /// Returns the serial number domain as a constant field element.
    fn serial_number_domain() -> Field<Self>;

    /// Returns a BHP commitment with an input hasher of 256-bits and randomizer.
    fn commit_bhp256(input: &[bool], randomizer: &Scalar<Self>) -> Result<Field<Self>>;

    /// Returns a BHP commitment with an input hasher of 512-bits and randomizer.
    fn commit_bhp512(input: &[bool], randomizer: &Scalar<Self>) -> Result<Field<Self>>;

    /// Returns a BHP commitment with an input hasher of 768-bits and randomizer.
    fn commit_bhp768(input: &[bool], randomizer: &Scalar<Self>) -> Result<Field<Self>>;

    /// Returns a BHP commitment with an input hasher of 1024-bits and randomizer.
    fn commit_bhp1024(input: &[bool], randomizer: &Scalar<Self>) -> Result<Field<Self>>;

    /// Returns a Pedersen commitment for the given (up to) 64-bit input and randomizer.
    fn commit_ped64(input: &[bool], randomizer: &Scalar<Self>) -> Result<Field<Self>>;

    /// Returns a Pedersen commitment for the given (up to) 128-bit input and randomizer.
    fn commit_ped128(input: &[bool], randomizer: &Scalar<Self>) -> Result<Field<Self>>;

    /// Returns a BHP commitment with an input hasher of 256-bits and randomizer.
    fn commit_to_group_bhp256(input: &[bool], randomizer: &Scalar<Self>) -> Result<Group<Self>>;

    /// Returns a BHP commitment with an input hasher of 512-bits and randomizer.
    fn commit_to_group_bhp512(input: &[bool], randomizer: &Scalar<Self>) -> Result<Group<Self>>;

    /// Returns a BHP commitment with an input hasher of 768-bits and randomizer.
    fn commit_to_group_bhp768(input: &[bool], randomizer: &Scalar<Self>) -> Result<Group<Self>>;

    /// Returns a BHP commitment with an input hasher of 1024-bits and randomizer.
    fn commit_to_group_bhp1024(input: &[bool], randomizer: &Scalar<Self>) -> Result<Group<Self>>;

    /// Returns a Pedersen commitment for the given (up to) 64-bit input and randomizer.
    fn commit_to_group_ped64(input: &[bool], randomizer: &Scalar<Self>) -> Result<Group<Self>>;

    /// Returns a Pedersen commitment for the given (up to) 128-bit input and randomizer.
    fn commit_to_group_ped128(input: &[bool], randomizer: &Scalar<Self>) -> Result<Group<Self>>;

    /// Returns the BHP hash with an input hasher of 256-bits.
    fn hash_bhp256(input: &[bool]) -> Result<Field<Self>>;

    /// Returns the BHP hash with an input hasher of 512-bits.
    fn hash_bhp512(input: &[bool]) -> Result<Field<Self>>;

    /// Returns the BHP hash with an input hasher of 768-bits.
    fn hash_bhp768(input: &[bool]) -> Result<Field<Self>>;

    /// Returns the BHP hash with an input hasher of 1024-bits.
    fn hash_bhp1024(input: &[bool]) -> Result<Field<Self>>;

    /// Returns the Keccak hash with a 256-bit output.
    fn hash_keccak256(input: &[bool]) -> Result<Vec<bool>>;

    /// Returns the Keccak hash with a 384-bit output.
    fn hash_keccak384(input: &[bool]) -> Result<Vec<bool>>;

    /// Returns the Keccak hash with a 512-bit output.
    fn hash_keccak512(input: &[bool]) -> Result<Vec<bool>>;

    /// Returns the Pedersen hash for a given (up to) 64-bit input.
    fn hash_ped64(input: &[bool]) -> Result<Field<Self>>;

    /// Returns the Pedersen hash for a given (up to) 128-bit input.
    fn hash_ped128(input: &[bool]) -> Result<Field<Self>>;

    /// Returns the Poseidon hash with an input rate of 2.
    fn hash_psd2(input: &[Field<Self>]) -> Result<Field<Self>>;

    /// Returns the Poseidon hash with an input rate of 4.
    fn hash_psd4(input: &[Field<Self>]) -> Result<Field<Self>>;

    /// Returns the Poseidon hash with an input rate of 8.
    fn hash_psd8(input: &[Field<Self>]) -> Result<Field<Self>>;

    /// Returns the SHA-3 hash with a 256-bit output.
    fn hash_sha3_256(input: &[bool]) -> Result<Vec<bool>>;

    /// Returns the SHA-3 hash with a 384-bit output.
    fn hash_sha3_384(input: &[bool]) -> Result<Vec<bool>>;

    /// Returns the SHA-3 hash with a 512-bit output.
    fn hash_sha3_512(input: &[bool]) -> Result<Vec<bool>>;

    /// Returns the extended Poseidon hash with an input rate of 2.
    fn hash_many_psd2(input: &[Field<Self>], num_outputs: u16) -> Vec<Field<Self>>;

    /// Returns the extended Poseidon hash with an input rate of 4.
    fn hash_many_psd4(input: &[Field<Self>], num_outputs: u16) -> Vec<Field<Self>>;

    /// Returns the extended Poseidon hash with an input rate of 8.
    fn hash_many_psd8(input: &[Field<Self>], num_outputs: u16) -> Vec<Field<Self>>;

    /// Returns the BHP hash with an input hasher of 256-bits.
    fn hash_to_group_bhp256(input: &[bool]) -> Result<Group<Self>>;

    /// Returns the BHP hash with an input hasher of 512-bits.
    fn hash_to_group_bhp512(input: &[bool]) -> Result<Group<Self>>;

    /// Returns the BHP hash with an input hasher of 768-bits.
    fn hash_to_group_bhp768(input: &[bool]) -> Result<Group<Self>>;

    /// Returns the BHP hash with an input hasher of 1024-bits.
    fn hash_to_group_bhp1024(input: &[bool]) -> Result<Group<Self>>;

    /// Returns the Pedersen hash for a given (up to) 64-bit input.
    fn hash_to_group_ped64(input: &[bool]) -> Result<Group<Self>>;

    /// Returns the Pedersen hash for a given (up to) 128-bit input.
    fn hash_to_group_ped128(input: &[bool]) -> Result<Group<Self>>;

    /// Returns the Poseidon hash with an input rate of 2 on the affine curve.
    fn hash_to_group_psd2(input: &[Field<Self>]) -> Result<Group<Self>>;

    /// Returns the Poseidon hash with an input rate of 4 on the affine curve.
    fn hash_to_group_psd4(input: &[Field<Self>]) -> Result<Group<Self>>;

    /// Returns the Poseidon hash with an input rate of 8 on the affine curve.
    fn hash_to_group_psd8(input: &[Field<Self>]) -> Result<Group<Self>>;

    /// Returns the Poseidon hash with an input rate of 2 on the scalar field.
    fn hash_to_scalar_psd2(input: &[Field<Self>]) -> Result<Scalar<Self>>;

    /// Returns the Poseidon hash with an input rate of 4 on the scalar field.
    fn hash_to_scalar_psd4(input: &[Field<Self>]) -> Result<Scalar<Self>>;

    /// Returns the Poseidon hash with an input rate of 8 on the scalar field.
    fn hash_to_scalar_psd8(input: &[Field<Self>]) -> Result<Scalar<Self>>;

    /// Returns a Merkle tree with a BHP leaf hasher of 1024-bits and a BHP path hasher of 512-bits.
    fn merkle_tree_bhp<const DEPTH: u8>(leaves: &[Vec<bool>]) -> Result<BHPMerkleTree<Self, DEPTH>>;

    /// Returns a Merkle tree with a Poseidon leaf hasher with input rate of 4 and a Poseidon path hasher with input rate of 2.
    fn merkle_tree_psd<const DEPTH: u8>(leaves: &[Vec<Field<Self>>]) -> Result<PoseidonMerkleTree<Self, DEPTH>>;

    /// Returns `true` if the given Merkle path is valid for the given root and leaf.
    #[allow(clippy::ptr_arg)]
    fn verify_merkle_path_bhp<const DEPTH: u8>(
        path: &MerklePath<Self, DEPTH>,
        root: &Field<Self>,
        leaf: &Vec<bool>,
    ) -> bool;

    /// Returns `true` if the given Merkle path is valid for the given root and leaf.
    #[allow(clippy::ptr_arg)]
    fn verify_merkle_path_psd<const DEPTH: u8>(
        path: &MerklePath<Self, DEPTH>,
        root: &Field<Self>,
        leaf: &Vec<Field<Self>>,
    ) -> bool;
}<|MERGE_RESOLUTION|>--- conflicted
+++ resolved
@@ -205,15 +205,7 @@
 
     /// The maximum number of stacks in the process.
     /// Must be at least Self::MAX_PROGRAM_DEPTH * Self::MAX_IMPORTS to be safe.
-<<<<<<< HEAD
-    #[cfg(not(any(test, feature = "test")))]
     const MAX_STACKS: usize = Self::MAX_PROGRAM_DEPTH * Self::MAX_IMPORTS * 10;
-    /// The maximum number of stacks in the process.
-    #[cfg(any(test, feature = "test"))]
-    const MAX_STACKS: usize = 65;
-=======
-    const MAX_STACKS: usize = Self::MAX_PROGRAM_DEPTH * Self::MAX_IMPORTS * 10;
->>>>>>> f2bf9fed
 
     /// The maximum number of bytes in a transaction.
     // Note: This value must **not** be decreased as it would invalidate existing transactions.
