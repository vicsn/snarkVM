--- conflicted
+++ resolved
@@ -204,11 +204,7 @@
         // Retrieve the program ID.
         let program_id = program.id();
         // Ensure the program does not already exist in the process.
-<<<<<<< HEAD
-        ensure!(!process.contains_program_in_memory(program_id), "Program '{program_id}' already exists");
-=======
         ensure!(!process.contains_program_in_cache(program_id), "Program '{program_id}' already exists");
->>>>>>> f2bf9fed
         // Ensure the program contains functions.
         ensure!(!program.functions().is_empty(), "No functions present in the deployment for program '{program_id}'");
 
