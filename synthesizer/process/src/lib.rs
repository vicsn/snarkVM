--- conflicted
+++ resolved
@@ -73,11 +73,7 @@
 use lru::LruCache;
 use parking_lot::{Mutex, RwLock};
 use std::{collections::HashMap, num::NonZeroUsize, sync::Arc};
-<<<<<<< HEAD
-use tracing::debug;
-=======
 use tracing::{debug, warn};
->>>>>>> f2bf9fed
 
 #[cfg(feature = "aleo-cli")]
 use colored::Colorize;
@@ -87,43 +83,20 @@
 #[cfg(feature = "rocks")]
 use ledger_store::helpers::rocksdb::ConsensusDB;
 
-<<<<<<< HEAD
-#[cfg(feature = "rocks")]
-=======
 type NumParentsInMemory = usize;
 
->>>>>>> f2bf9fed
 #[derive(Clone)]
 pub struct Process<N: Network> {
     /// The universal SRS.
     universal_srs: Arc<UniversalSRS<N>>,
     /// The Stack for credits.aleo
     credits: Option<Arc<Stack<N>>>,
-<<<<<<< HEAD
-    /// The mapping of program IDs to stacks.
-    stacks: Arc<Mutex<LruCache<ProgramID<N>, Arc<Stack<N>>>>>,
-    /// The storage.
-    store: Option<ConsensusStore<N, ConsensusDB<N>>>,
-}
-
-#[cfg(not(feature = "rocks"))]
-#[derive(Clone)]
-pub struct Process<N: Network> {
-    /// The universal SRS.
-    universal_srs: Arc<UniversalSRS<N>>,
-    /// The Stack for credits.aleo
-    credits: Option<Arc<Stack<N>>>,
-    /// The mapping of program IDs to stacks.
-    stacks: Arc<Mutex<LruCache<ProgramID<N>, Arc<Stack<N>>>>>,
-    /// The storage.
-=======
-    /// The mapping of program IDs to stacks and its number of parents in memory.
+    /// The LRU cache of stacks.
     stacks: Arc<Mutex<LruCache<ProgramID<N>, (Arc<Stack<N>>, NumParentsInMemory)>>>,
     /// The storage.
     #[cfg(feature = "rocks")]
     store: Option<ConsensusStore<N, ConsensusDB<N>>>,
     #[cfg(not(feature = "rocks"))]
->>>>>>> f2bf9fed
     store: Option<ConsensusStore<N, ConsensusMemory<N>>>,
 }
 
@@ -133,16 +106,7 @@
     pub fn setup<A: circuit::Aleo<Network = N>, R: Rng + CryptoRng>(rng: &mut R) -> Result<Self> {
         let timer = timer!("Process:setup");
         // Initialize the process.
-<<<<<<< HEAD
-        let mut process = Self {
-            universal_srs: Arc::new(UniversalSRS::load()?),
-            credits: None,
-            stacks: Arc::new(Mutex::new(LruCache::new(NonZeroUsize::new(N::MAX_STACKS).unwrap()))),
-            store: None,
-        };
-=======
         let mut process = Self::load_no_storage()?;
->>>>>>> f2bf9fed
         lap!(timer, "Initialize process");
 
         // Initialize the 'credits.aleo' program.
@@ -185,11 +149,8 @@
     /// If you intend to `execute` the program, use `deploy` and `finalize_deployment` instead.
     #[inline]
     pub fn add_stack(&self, stack: Arc<Stack<N>>) -> Result<()> {
-<<<<<<< HEAD
-=======
         // Construct the 'credits.aleo' program ID.
         let credits_id = ProgramID::<N>::from_str("credits.aleo")?;
->>>>>>> f2bf9fed
         // Collect all direct and indirect external stacks.
         let programs_to_add = stack.all_external_stacks();
         // Obtain the lock on the stacks.
@@ -199,44 +160,6 @@
             .into_iter()
             .chain(std::iter::once((*stack.program_id(), stack))) // add the root stack.
             .unique_by(|(id, _)|*id) // don't add duplicates.
-<<<<<<< HEAD
-            .filter(|(program_id, _)| program_id != &ProgramID::<N>::from_str("credits.aleo").unwrap()) // don't add the credits.aleo stack.
-            .filter(|(program_id, _)| !stacks.contains(program_id)) // don't add stacks present in the cache.
-            .collect::<Vec<_>>();
-        // Determine the required capacity.
-        let current_capacity = stacks.cap().get().saturating_sub(stacks.len());
-        let mut required_capacity = programs_to_add.len().saturating_sub(current_capacity);
-        if required_capacity > 0 {
-            debug!("Evicting {required_capacity} stacks from the cache.");
-        }
-        // If the new stacks require more capacity, attempt to remove the least recently used stacks.
-        while required_capacity > 0 {
-            // To avoid dangling stacks, we only remove stacks that do not have more than 1 reference (e.g. as external stack).
-            // For this not to loop endlessly, we assume to always quickly find stacks with just one reference, so:
-            // 1. queried stacks must be short-lived, which is essential anyway to avoid memory leaks.
-            // 2. queried stacks must expire before a querying thread queries the next stack.
-            let root_program_ids = stacks
-                .iter()
-                .rev()
-                .filter_map(|(program_id, stack)| (std::sync::Arc::<_>::strong_count(stack) == 1).then_some(program_id))
-                .take(required_capacity)
-                .cloned()
-                .collect::<Vec<_>>();
-            // Lower the required capacity.
-            required_capacity = required_capacity.saturating_sub(root_program_ids.len());
-            // Evict the old stacks from the cache.
-            for program_id in root_program_ids {
-                if stacks.pop(&program_id).is_none() {
-                    bail!("Could not find expected program id in cache.")
-                }
-            }
-        }
-        // Add a new stacks into the cache.
-        for (program_id, stack) in programs_to_add {
-            stacks.put(program_id, stack);
-        }
-        Ok(())
-=======
             .filter(|(program_id, _)| {
                 *program_id != credits_id // don't add the credits.aleo stack.
                 && !stacks.contains(program_id) // don't add stacks present in the cache.
@@ -299,14 +222,6 @@
     #[inline]
     pub fn num_stacks_in_memory(&self) -> usize {
         self.stacks.lock().len()
->>>>>>> f2bf9fed
-    }
-
-<<<<<<< HEAD
-    /// Returns the size of the cache.
-    #[inline]
-    pub fn num_stacks(&self) -> usize {
-        self.stacks.lock().len()
     }
 }
 
@@ -356,41 +271,6 @@
         }
     };
 }
-=======
-impl<N: Network> Process<N> {
-    /// Initializes a new process.
-    /// Assumption: this is only called in test code.
-    #[inline]
-    pub fn load_testing_only() -> Result<Self> {
-        Process::load_from_storage(Some(aleo_std::StorageMode::Development(0)))
-    }
-
-    /// Initializes a new process.
-    #[inline]
-    pub fn load_from_storage(storage_mode: Option<StorageMode>) -> Result<Self> {
-        let timer = timer!("Process::load_from_storage");
-
-        let storage_mode = storage_mode.ok_or_else(|| anyhow!("Failed to get storage mode"))?;
-
-        #[cfg(feature = "rocks")]
-        let store = ConsensusStore::<N, ConsensusDB<N>>::open(storage_mode);
-        #[cfg(not(feature = "rocks"))]
-        let store = ConsensusStore::<N, ConsensusMemory<N>>::open(storage_mode);
-
-        let store = match store {
-            Ok(store) => store,
-            Err(e) => bail!("Failed to load ledger (run 'snarkos clean' and try again)\n\n{e}\n"),
-        };
-
-        // Initialize the process.
-        let mut process = Self {
-            universal_srs: Arc::new(UniversalSRS::load()?),
-            credits: None,
-            stacks: Arc::new(Mutex::new(LruCache::new(NonZeroUsize::new(N::MAX_STACKS).unwrap()))),
-            store: Some(store),
-        };
-        lap!(timer, "Initialize process");
->>>>>>> f2bf9fed
 
 impl<N: Network> Process<N> {
     #[cfg(feature = "rocks")]
@@ -406,17 +286,6 @@
         Process::load_from_store(ConsensusStore::open(StorageMode::Development(0)).unwrap())
     }
 
-<<<<<<< HEAD
-=======
-        // Add the stack to the process.
-        process.credits = Some(Arc::new(stack));
-
-        finish!(timer, "Process::load_from_storage");
-        // Return the process.
-        Ok(process)
-    }
-
->>>>>>> f2bf9fed
     /// Initializes a new process without creating the 'credits.aleo' program.
     #[inline]
     pub fn load_no_storage() -> Result<Self> {
@@ -467,11 +336,7 @@
     #[inline]
     pub fn contains_program(&self, program_id: &ProgramID<N>) -> bool {
         // Check if the program is in memory.
-<<<<<<< HEAD
-        if self.contains_program_in_memory(program_id) {
-=======
         if self.contains_program_in_cache(program_id) {
->>>>>>> f2bf9fed
             return true;
         }
         // Retrieve the stores.
@@ -481,13 +346,8 @@
             // Check if the program ID exists in the storage.
             match deployment_store.find_transaction_id_from_program_id(program_id) {
                 Ok(Some(_)) => return true,
-<<<<<<< HEAD
-                Ok(None) => debug!("Program ID not found in storage"),
-                Err(err) => debug!("Could not retrieve transaction ID for program ID: {err}"),
-=======
                 Ok(None) => debug!("Program ID {program_id} not found in storage"),
                 Err(err) => warn!("Could not retrieve transaction ID for program ID {program_id}: {err}"),
->>>>>>> f2bf9fed
             }
         }
 
@@ -496,11 +356,7 @@
 
     /// Returns `true` if the process contains the program with the given ID.
     #[inline]
-<<<<<<< HEAD
-    pub fn contains_program_in_memory(&self, program_id: &ProgramID<N>) -> bool {
-=======
     pub fn contains_program_in_cache(&self, program_id: &ProgramID<N>) -> bool {
->>>>>>> f2bf9fed
         // Check if the program ID is 'credits.aleo'.
         if self.credits.as_ref().map_or(false, |stack| stack.program_id() == program_id) {
             return true;
@@ -516,25 +372,11 @@
         // Prepare the program ID.
         let program_id = program_id.try_into().map_err(|_| anyhow!("Invalid program ID"))?;
         // Check if the program is 'credits.aleo'.
-<<<<<<< HEAD
-        if program_id == ProgramID::<N>::from_str("credits.aleo")? {
-            return self.credits.clone().ok_or_else(|| anyhow!("Failed to get stack for 'credits.aleo'"));
-        }
-        // Try to retrieve the stack from the LRU cache.
-        if let Some(stack) = self.stacks.lock().get(&program_id) {
-            // Ensure the program ID matches.
-            ensure!(
-                stack.program_id() == &program_id,
-                "Expected program '{}', found '{program_id}'",
-                stack.program_id()
-            );
-=======
         if self.credits.as_ref().map_or(false, |stack| *stack.program_id() == program_id) {
             return self.credits.clone().ok_or_else(|| anyhow!("Failed to get stack for 'credits.aleo'"));
         }
         // Try to retrieve the stack from the LRU cache.
         if let Some((stack, _)) = self.stacks.lock().get(&program_id) {
->>>>>>> f2bf9fed
             // Return the stack.
             return Ok(stack.clone());
         }
