--- conflicted
+++ resolved
@@ -274,11 +274,10 @@
 #[cfg(test)]
 mod tests {
     use super::*;
-<<<<<<< HEAD
-    use crate::{process::Stack, program::test_helpers::sample_registers};
-=======
-    use crate::program::test_helpers::{sample_finalize_registers, sample_registers};
->>>>>>> 26d9341c
+    use crate::{
+        process::Stack,
+        program::test_helpers::{sample_finalize_registers, sample_registers},
+    };
     use circuit::AleoV0;
     use console::{network::Testnet3, program::Identifier};
     use snarkvm_synthesizer_snark::{ProvingKey, VerifyingKey};
