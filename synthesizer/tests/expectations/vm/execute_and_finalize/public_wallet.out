errors: []
outputs:
- verified: true
  execute:
    public_wallet.aleo/init:
      outputs:
      - '{"type":"future","id":"4464942226841699051231230836770437274733784749720398875079497729457972358531field","value":"{\n  program_id: public_wallet.aleo,\n  function_name: init,\n  arguments: [\n    {\n      program_id: token.aleo,\n      function_name: mint_public,\n      arguments: [\n        aleo1sry3pke49ykrf0aeshf889tr98r4c86p5f4ms766795ssdwfdyqq9jdg0j,\n        10u64\n      ]\n    }\n  \n  ]\n}"}'
  speculate: the execution was accepted
  add_next_block: succeeded.
additional:
- child_outputs:
    token.aleo/mint_public:
      outputs:
<<<<<<< HEAD
      - '{"type":"future","id":"3144630535556594876885989978302155162609598664092705837857984939791609253843field","value":"{\n  program_id: token.aleo,\n  function_name: mint_public,\n  arguments: [\n    aleo1sry3pke49ykrf0aeshf889tr98r4c86p5f4ms766795ssdwfdyqq9jdg0j,\n    10u64\n  ]\n}"}'
=======
      - '{"type":"future","id":"2095235103073153862497986952383880687050623273703041876358116424903602929020field","value":"{\n  program_id: token.aleo,\n  function_name: mint_public,\n  arguments: [\n    aleo1sry3pke49ykrf0aeshf889tr98r4c86p5f4ms766795ssdwfdyqq9jdg0j,\n    10u64\n  ]\n}"}'
>>>>>>> 6a5ef630
    credits.aleo/fee_public:
      outputs:
      - '{"type":"future","id":"546462310004815308785340027890541933050085460472488305954420334597248699563field","value":"{\n  program_id: credits.aleo,\n  function_name: fee_public,\n  arguments: [\n    aleo1d3e2je2m2hsxwdsvntvf4jnnlj459ywfry6ch2qwrpy6l6r6yvpq8e88h5,\n    131201u64\n  ]\n}"}'<|MERGE_RESOLUTION|>--- conflicted
+++ resolved
@@ -11,11 +11,7 @@
 - child_outputs:
     token.aleo/mint_public:
       outputs:
-<<<<<<< HEAD
-      - '{"type":"future","id":"3144630535556594876885989978302155162609598664092705837857984939791609253843field","value":"{\n  program_id: token.aleo,\n  function_name: mint_public,\n  arguments: [\n    aleo1sry3pke49ykrf0aeshf889tr98r4c86p5f4ms766795ssdwfdyqq9jdg0j,\n    10u64\n  ]\n}"}'
-=======
       - '{"type":"future","id":"2095235103073153862497986952383880687050623273703041876358116424903602929020field","value":"{\n  program_id: token.aleo,\n  function_name: mint_public,\n  arguments: [\n    aleo1sry3pke49ykrf0aeshf889tr98r4c86p5f4ms766795ssdwfdyqq9jdg0j,\n    10u64\n  ]\n}"}'
->>>>>>> 6a5ef630
     credits.aleo/fee_public:
       outputs:
       - '{"type":"future","id":"546462310004815308785340027890541933050085460472488305954420334597248699563field","value":"{\n  program_id: credits.aleo,\n  function_name: fee_public,\n  arguments: [\n    aleo1d3e2je2m2hsxwdsvntvf4jnnlj459ywfry6ch2qwrpy6l6r6yvpq8e88h5,\n    131201u64\n  ]\n}"}'