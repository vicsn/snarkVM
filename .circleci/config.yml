version: 2.1

parameters:
  small:
    type: string
    default: small
  medium:
    type: string
    default: medium
  large:
    type: string
    default: large
  xlarge:
    type: string
    default: xlarge
  twoxlarge:
    type: string
    default: 2xlarge
<<<<<<< HEAD
  twoxlargeplus:
    type: string
    default: 2xlarge+
=======
>>>>>>> f2bf9fed

orbs:
  windows: circleci/windows@5.0

commands:
  check_windows:
    description: "Runs cargo check on Windows"
    parameters:
      workspace_member:
        type: string
    steps:
      - checkout
      - restore_cache:
          key: cargo-cache-{{ arch }}-{{ checksum "Cargo.lock" }}
      - run:
          name: "Install Rust and run cargo check"
          command: |
            $ProgressPreference = "SilentlyContinue"
            # Remove the circleci installed rustc.
            choco uninstall rust
            # Install rust with rustup.
            Invoke-WebRequest -Uri "https://win.rustup.rs/" -OutFile "C:\rustup-init.exe"
            & C:\rustup-init.exe -y --default-toolchain "stable-x86_64-pc-windows-msvc" --no-modify-path --profile minimal
            $Env:Path += ";$Env:USERPROFILE\.cargo\bin"
            # Verify the installation.
            cargo --version --verbose
            rustc --version | Out-File -FilePath "rust-version"
            if (!(Test-Path "Cargo.lock" -PathType Leaf)) {
                cargo generate-lockfile
            }
            cd << parameters.workspace_member >>
            cargo check --examples --benches --tests
      - save_cache:
          paths:
            - C:\Users\circleci\.cargo\registry
            - C:\Users\circleci\.cargo\git
            - target
          key: cargo-cache-{{ arch }}-{{ checksum "rust-version" }}-{{ checksum "Cargo.lock" }}

  setup_environment:
    description: "Setup testing environment"
    parameters:
      cache_key:
        type: string
        default: v1.0.0-rust-1.81.0-snarkvm-stable-cache
    steps:
      - run: set -e
      - run:
          name: Prepare environment and install dependencies
          command: |
            echo 'export "RUSTC_WRAPPER"="sccache"' >> $BASH_ENV
            echo 'export "SCCACHE_CACHE_SIZE"="200M"' >> $BASH_ENV
            export WORK_DIR="$CIRCLE_WORKING_DIRECTORY/.cache/sccache"
            export SCCACHE_DIR="$CIRCLE_WORKING_DIRECTORY/.cache/sccache"
            mkdir -p "$CIRCLE_WORKING_DIRECTORY/.bin"
            wget https://github.com/mozilla/sccache/releases/download/v0.3.0/sccache-v0.3.0-x86_64-unknown-linux-musl.tar.gz
            tar -C "$CIRCLE_WORKING_DIRECTORY/.bin" -xvf sccache-v0.3.0-x86_64-unknown-linux-musl.tar.gz
            chmod +x $CIRCLE_WORKING_DIRECTORY/.bin/sccache-v0.3.0-x86_64-unknown-linux-musl/sccache
            mv $CIRCLE_WORKING_DIRECTORY/.bin/sccache-v0.3.0-x86_64-unknown-linux-musl/sccache /home/circleci/bin/sccache
            rm -rf "/home/circleci/.cargo/registry"
            DEBIAN_FRONTEND=noninteractive sudo apt-get update
            DEBIAN_FRONTEND=noninteractive sudo apt-get dist-upgrade -y -o DPkg::Options::=--force-confold
            DEBIAN_FRONTEND=noninteractive sudo apt-get install -y --no-install-recommends clang llvm-dev llvm pkg-config xz-utils make libssl-dev libssl-dev
      - restore_cache:
          keys:
            - << parameters.cache_key >>

  clear_environment:
    description: "Clear environment"
    parameters:
      cache_key:
        type: string
        default: v1.0.0-rust-1.81.0-snarkvm-stable-cache
    steps:
      - run: (sccache -s || true)
      - run: set +e
      - save_cache:
          key: << parameters.cache_key >>
          paths:
            - /home/circleci/.cache/sccache
            - /home/circleci/.cargo
            - /home/circleci/.aleo/resources

  run_serial:
    description: "Build and run tests"
    parameters:
      workspace_member:
        type: string
      cache_key:
        type: string
      flags:
        type: string
        default: ""
    steps:
      - checkout
      - setup_environment:
          cache_key: << parameters.cache_key >>
      - run:
          no_output_timeout: 60m
          command: cd << parameters.workspace_member >> && RUST_MIN_STACK=67108864 cargo test << parameters.flags >>
      - clear_environment:
          cache_key: << parameters.cache_key >>

  run_parallel:
    description: "Build and run tests (in parallel)"
    parameters:
      workspace_member:
        type: string
      cache_key:
        type: string
      flags:
        type: string
        default: ""
    steps:
      - checkout
      - setup_environment:
          cache_key: << parameters.cache_key >>
      - run:
          no_output_timeout: 60m
          command: |
            cd << parameters.workspace_member >>
            cargo test -- --list --format terse | sed 's/: test//' > test_names.txt
            TEST_NAMES=$(circleci tests split test_names.txt)
            for i in $(echo $TEST_NAMES | sed "s/ / /g")
            do
                RUST_MIN_STACK=67108864 cargo test $i << parameters.flags >>
            done
      - clear_environment:
          cache_key: << parameters.cache_key >>

  install_rust_nightly:
    description: "Install Rust nightly toolchain"
    steps:
      - run: rustup toolchain install nightly-x86_64-unknown-linux-gnu

jobs:
  snarkvm:
    docker:
      - image: cimg/rust:1.81.0 # Attention - Change the MSRV in Cargo.toml and rust-toolchain as well
    resource_class: << pipeline.parameters.large >>
    steps:
      - checkout
      - run:
          no_output_timeout: 30m
          command: RUST_MIN_STACK=67108864 cargo test

  algorithms:
    docker:
      - image: cimg/rust:1.81.0 # Attention - Change the MSRV in Cargo.toml and rust-toolchain as well
    resource_class: << pipeline.parameters.large >>
    steps:
      - run_serial:
          workspace_member: algorithms
          cache_key: v1.0.0-rust-1.81.0-snarkvm-algorithms-cache

  algorithms-profiler:
    docker:
      - image: cimg/rust:1.81.0 # Attention - Change the MSRV in Cargo.toml and rust-toolchain as well
    resource_class: << pipeline.parameters.medium >>
    steps:
      - run_serial: # This runs a single test with profiler enabled
          workspace_member: algorithms
          cache_key: v1.0.0-rust-1.81.0-snarkvm-algorithms-cache
          flags: varuna::prove_and_verify_with_square_matrix --features profiler

  circuit:
    docker:
      - image: cimg/rust:1.81.0 # Attention - Change the MSRV in Cargo.toml and rust-toolchain as well
    resource_class: << pipeline.parameters.small >>
    steps:
      - run_serial:
          workspace_member: circuit
          cache_key: v1.0.0-rust-1.81.0-snarkvm-circuit-cache

  circuit-account:
    docker:
      - image: cimg/rust:1.81.0 # Attention - Change the MSRV in Cargo.toml and rust-toolchain as well
    resource_class: << pipeline.parameters.small >>
    steps:
      - run_serial:
          workspace_member: circuit/account
          cache_key: v1.0.0-rust-1.81.0-snarkvm-circuit-account-cache

  # This checks that no `console` structs are used in core circuit logic.
  circuit-account-noconsole:
    docker:
      - image: cimg/rust:1.81.0 # Attention - Change the MSRV in Cargo.toml and rust-toolchain as well
    resource_class: << pipeline.parameters.small >>
    steps:
      - run_serial:
          workspace_member: circuit/account
          flags: --no-default-features
          cache_key: v1.0.0-rust-1.81.0-snarkvm-circuit-account-noconsole-cache

  circuit-algorithms:
    docker:
      - image: cimg/rust:1.81.0 # Attention - Change the MSRV in Cargo.toml and rust-toolchain as well
    resource_class: << pipeline.parameters.medium >>
    steps:
      - run_serial:
          workspace_member: circuit/algorithms
          cache_key: v1.0.0-rust-1.81.0-snarkvm-circuit-algorithms-cache

  circuit-collections:
    docker:
      - image: cimg/rust:1.81.0 # Attention - Change the MSRV in Cargo.toml and rust-toolchain as well
    resource_class: << pipeline.parameters.xlarge >>
    steps:
      - run_serial:
          workspace_member: circuit/collections
          cache_key: v1.0.0-rust-1.81.0-snarkvm-circuit-collections-cache

  # This checks that no `console` structs are used in core circuit logic.
  circuit-collections-noconsole:
    docker:
      - image: cimg/rust:1.81.0 # Attention - Change the MSRV in Cargo.toml and rust-toolchain as well
    resource_class: << pipeline.parameters.xlarge >>
    steps:
      - run_serial:
          workspace_member: circuit/collections
          flags: --no-default-features
          cache_key: v1.0.0-rust-1.81.0-snarkvm-circuit-collections-noconsole-cache

  circuit-environment:
    docker:
      - image: cimg/rust:1.81.0 # Attention - Change the MSRV in Cargo.toml and rust-toolchain as well
    resource_class: << pipeline.parameters.small >>
    steps:
      - run_serial:
          workspace_member: circuit/environment
          cache_key: v1.0.0-rust-1.81.0-snarkvm-circuit-environment-cache

  circuit-network:
    docker:
      - image: cimg/rust:1.81.0 # Attention - Change the MSRV in Cargo.toml and rust-toolchain as well
    resource_class: << pipeline.parameters.small >>
    steps:
      - run_serial:
          workspace_member: circuit/network
          cache_key: v1.0.0-rust-1.81.0-snarkvm-circuit-network-cache

  circuit-program:
    docker:
      - image: cimg/rust:1.81.0 # Attention - Change the MSRV in Cargo.toml and rust-toolchain as well
    resource_class: << pipeline.parameters.medium >>
    steps:
      - run_serial:
          workspace_member: circuit/program
          cache_key: v1.0.0-rust-1.81.0-snarkvm-circuit-program-cache

  circuit-types:
    docker:
      - image: cimg/rust:1.81.0 # Attention - Change the MSRV in Cargo.toml and rust-toolchain as well
    resource_class: << pipeline.parameters.small >>
    steps:
      - run_serial:
          workspace_member: circuit/types
          cache_key: v1.0.0-rust-1.81.0-snarkvm-circuit-types-cache

  circuit-types-address:
    docker:
      - image: cimg/rust:1.81.0 # Attention - Change the MSRV in Cargo.toml and rust-toolchain as well
    resource_class: << pipeline.parameters.small >>
    steps:
      - run_serial:
          workspace_member: circuit/types/address
          cache_key: v1.0.0-rust-1.81.0-snarkvm-circuit-types-address-cache

  circuit-types-boolean:
    docker:
      - image: cimg/rust:1.81.0 # Attention - Change the MSRV in Cargo.toml and rust-toolchain as well
    resource_class: << pipeline.parameters.small >>
    steps:
      - run_serial:
          workspace_member: circuit/types/boolean
          cache_key: v1.0.0-rust-1.81.0-snarkvm-circuit-types-boolean-cache

  circuit-types-field:
    docker:
      - image: cimg/rust:1.81.0 # Attention - Change the MSRV in Cargo.toml and rust-toolchain as well
    resource_class: << pipeline.parameters.small >>
    steps:
      - run_serial:
          workspace_member: circuit/types/field
          cache_key: v1.0.0-rust-1.81.0-snarkvm-circuit-types-field-cache

  circuit-types-group:
    docker:
      - image: cimg/rust:1.81.0 # Attention - Change the MSRV in Cargo.toml and rust-toolchain as well
    resource_class: << pipeline.parameters.small >>
    steps:
      - run_serial:
          workspace_member: circuit/types/group
          cache_key: v1.0.0-rust-1.81.0-snarkvm-circuit-types-group-cache

  circuit-types-integers:
    docker:
      - image: cimg/rust:1.81.0 # Attention - Change the MSRV in Cargo.toml and rust-toolchain as well
    resource_class: << pipeline.parameters.xlarge >>
    steps:
      - run_serial:
          workspace_member: circuit/types/integers
          cache_key: v1.0.0-rust-1.81.0-snarkvm-circuit-types-integers-cache
          flags: -- --ignored

  circuit-types-scalar:
    docker:
      - image: cimg/rust:1.81.0 # Attention - Change the MSRV in Cargo.toml and rust-toolchain as well
    resource_class: << pipeline.parameters.small >>
    steps:
      - run_serial:
          workspace_member: circuit/types/scalar
          cache_key: v1.0.0-rust-1.81.0-snarkvm-circuit-types-scalar-cache

  circuit-types-string:
    docker:
      - image: cimg/rust:1.81.0 # Attention - Change the MSRV in Cargo.toml and rust-toolchain as well
    resource_class: << pipeline.parameters.small >>
    steps:
      - run_serial:
          workspace_member: circuit/types/string
          cache_key: v1.0.0-rust-1.81.0-snarkvm-circuit-types-string-cache
  console:
    docker:
      - image: cimg/rust:1.81.0 # Attention - Change the MSRV in Cargo.toml and rust-toolchain as well
    resource_class: << pipeline.parameters.small >>
    steps:
      - run_serial:
          workspace_member: console
          cache_key: v1.0.0-rust-1.81.0-snarkvm-console-cache

  console-account:
    docker:
      - image: cimg/rust:1.81.0 # Attention - Change the MSRV in Cargo.toml and rust-toolchain as well
    resource_class: << pipeline.parameters.medium >>
    steps:
      - run_serial:
          workspace_member: console/account
          cache_key: v1.0.0-rust-1.81.0-snarkvm-console-account-cache

  console-algorithms:
    docker:
      - image: cimg/rust:1.81.0 # Attention - Change the MSRV in Cargo.toml and rust-toolchain as well
    resource_class: << pipeline.parameters.small >>
    steps:
      - run_serial:
          workspace_member: console/algorithms
          cache_key: v1.0.0-rust-1.81.0-snarkvm-console-algorithms-cache

  console-collections:
    docker:
      - image: cimg/rust:1.81.0 # Attention - Change the MSRV in Cargo.toml and rust-toolchain as well
    resource_class: << pipeline.parameters.xlarge >>
    steps:
      - run_serial:
          workspace_member: console/collections
          cache_key: v1.0.0-rust-1.81.0-snarkvm-console-collections-cache

  console-network:
    docker:
      - image: cimg/rust:1.81.0 # Attention - Change the MSRV in Cargo.toml and rust-toolchain as well
    resource_class: << pipeline.parameters.small >>
    steps:
      - run_serial:
          workspace_member: console/network
          cache_key: v1.0.0-rust-1.81.0-snarkvm-console-network-cache

  console-network-environment:
    docker:
      - image: cimg/rust:1.81.0 # Attention - Change the MSRV in Cargo.toml and rust-toolchain as well
    resource_class: << pipeline.parameters.small >>
    steps:
      - run_serial:
          workspace_member: console/network/environment
          cache_key: v1.0.0-rust-1.81.0-snarkvm-console-network-environment-cache

  console-program:
    docker:
      - image: cimg/rust:1.81.0 # Attention - Change the MSRV in Cargo.toml and rust-toolchain as well
    resource_class: << pipeline.parameters.small >>
    steps:
      - run_serial:
          workspace_member: console/program
          cache_key: v1.0.0-rust-1.81.0-snarkvm-console-program-cache

  console-types:
    docker:
      - image: cimg/rust:1.81.0 # Attention - Change the MSRV in Cargo.toml and rust-toolchain as well
    resource_class: << pipeline.parameters.small >>
    steps:
      - run_serial:
          workspace_member: console/types
          cache_key: v1.0.0-rust-1.81.0-snarkvm-console-types-cache

  console-types-address:
    docker:
      - image: cimg/rust:1.81.0 # Attention - Change the MSRV in Cargo.toml and rust-toolchain as well
    resource_class: << pipeline.parameters.small >>
    steps:
      - run_serial:
          workspace_member: console/types/address
          cache_key: v1.0.0-rust-1.81.0-snarkvm-console-types-address-cache

  console-types-boolean:
    docker:
      - image: cimg/rust:1.81.0 # Attention - Change the MSRV in Cargo.toml and rust-toolchain as well
    resource_class: << pipeline.parameters.small >>
    steps:
      - run_serial:
          workspace_member: console/types/boolean
          cache_key: v1.0.0-rust-1.81.0-snarkvm-console-types-boolean-cache

  console-types-field:
    docker:
      - image: cimg/rust:1.81.0 # Attention - Change the MSRV in Cargo.toml and rust-toolchain as well
    resource_class: << pipeline.parameters.small >>
    steps:
      - run_serial:
          workspace_member: console/types/field
          cache_key: v1.0.0-rust-1.81.0-snarkvm-console-types-field-cache

  console-types-group:
    docker:
      - image: cimg/rust:1.81.0 # Attention - Change the MSRV in Cargo.toml and rust-toolchain as well
    resource_class: << pipeline.parameters.small >>
    steps:
      - run_serial:
          workspace_member: console/types/group
          cache_key: v1.0.0-rust-1.81.0-snarkvm-console-types-group-cache

  console-types-integers:
    docker:
      - image: cimg/rust:1.81.0 # Attention - Change the MSRV in Cargo.toml and rust-toolchain as well
    resource_class: << pipeline.parameters.small >>
    steps:
      - run_serial:
          workspace_member: console/types/integers
          cache_key: v1.0.0-rust-1.81.0-snarkvm-console-types-integers-cache

  console-types-scalar:
    docker:
      - image: cimg/rust:1.81.0 # Attention - Change the MSRV in Cargo.toml and rust-toolchain as well
    resource_class: << pipeline.parameters.small >>
    steps:
      - run_serial:
          workspace_member: console/types/scalar
          cache_key: v1.0.0-rust-1.81.0-snarkvm-console-types-scalar-cache

  console-types-string:
    docker:
      - image: cimg/rust:1.81.0 # Attention - Change the MSRV in Cargo.toml and rust-toolchain as well
    resource_class: << pipeline.parameters.small >>
    steps:
      - run_serial:
          workspace_member: console/types/string
          cache_key: v1.0.0-rust-1.81.0-snarkvm-console-types-string-cache

  curves:
    docker:
      - image: cimg/rust:1.81.0 # Attention - Change the MSRV in Cargo.toml and rust-toolchain as well
    resource_class: << pipeline.parameters.small >>
    steps:
      - run_serial:
          workspace_member: curves
          cache_key: v1.0.0-rust-1.81.0-snarkvm-curves-cache

  fields:
    docker:
      - image: cimg/rust:1.81.0 # Attention - Change the MSRV in Cargo.toml and rust-toolchain as well
    resource_class: << pipeline.parameters.small >>
    steps:
      - run_serial:
          workspace_member: fields
          cache_key: v1.0.0-rust-1.81.0-snarkvm-fields-cache

  ledger:
    docker:
      - image: cimg/rust:1.81.0 # Attention - Change the MSRV in Cargo.toml and rust-toolchain as well
    resource_class: << pipeline.parameters.xlarge >>
    steps:
      - run_serial:
          workspace_member: ledger
          cache_key: v1.0.0-rust-1.81.0-snarkvm-ledger-cache

  ledger-with-rocksdb:
    docker:
      - image: cimg/rust:1.81.0 # Attention - Change the MSRV in Cargo.toml and rust-toolchain as well
    resource_class: << pipeline.parameters.large >>
    steps:
      - run_serial:
          flags: --features=rocks,test -- --test-threads=2
          workspace_member: ledger
          cache_key: v1.0.0-rust-1.81.0-snarkvm-ledger-with-rocksdb-cache

  ledger-with-valid-solutions:
    docker:
      - image: cimg/rust:1.81.0 # Attention - Change the MSRV in Cargo.toml and rust-toolchain as well
    resource_class: << pipeline.parameters.xlarge >>
    steps:
      - run_serial:
          flags: valid_solutions --features=test
          workspace_member: ledger
          cache_key: v1.0.0-rust-1.81.0-snarkvm-ledger-with-valid-solutions-cache

  ledger-authority:
    docker:
      - image: cimg/rust:1.81.0 # Attention - Change the MSRV in Cargo.toml and rust-toolchain as well
    resource_class: << pipeline.parameters.small >>
    steps:
      - run_serial:
          workspace_member: ledger/authority
          cache_key: v1.0.0-rust-1.81.0-snarkvm-ledger-authority-cache

  ledger-block:
    docker:
      - image: cimg/rust:1.81.0 # Attention - Change the MSRV in Cargo.toml and rust-toolchain as well
    resource_class: << pipeline.parameters.twoxlarge >>
    steps:
      - run_serial:
          workspace_member: ledger/block
          cache_key: v1.0.0-rust-1.81.0-snarkvm-ledger-block-cache

  ledger-committee:
    docker:
      - image: cimg/rust:1.81.0 # Attention - Change the MSRV in Cargo.toml and rust-toolchain as well
    resource_class: << pipeline.parameters.medium >>
    steps:
      - run_serial:
          workspace_member: ledger/committee
          cache_key: v1.0.0-rust-1.81.0-snarkvm-ledger-committee-cache

  ledger-narwhal:
    docker:
      - image: cimg/rust:1.81.0 # Attention - Change the MSRV in Cargo.toml and rust-toolchain as well
    resource_class: << pipeline.parameters.small >>
    steps:
      - run_serial:
          workspace_member: ledger/narwhal
          cache_key: v1.0.0-rust-1.81.0-snarkvm-ledger-narwhal-cache

  ledger-narwhal-batch-certificate:
    docker:
      - image: cimg/rust:1.81.0 # Attention - Change the MSRV in Cargo.toml and rust-toolchain as well
    resource_class: << pipeline.parameters.medium >>
    steps:
      - run_serial:
          workspace_member: ledger/narwhal/batch-certificate
          cache_key: v1.0.0-rust-1.81.0-snarkvm-ledger-narwhal-batch-certificate-cache

  ledger-narwhal-batch-header:
    docker:
      - image: cimg/rust:1.81.0 # Attention - Change the MSRV in Cargo.toml and rust-toolchain as well
    resource_class: << pipeline.parameters.small >>
    steps:
      - run_serial:
          workspace_member: ledger/narwhal/batch-header
          cache_key: v1.0.0-rust-1.81.0-snarkvm-ledger-narwhal-batch-header-cache

  ledger-narwhal-data:
    docker:
      - image: cimg/rust:1.81.0 # Attention - Change the MSRV in Cargo.toml and rust-toolchain as well
    resource_class: << pipeline.parameters.small >>
    steps:
      - run_serial:
          workspace_member: ledger/narwhal/data
          cache_key: v1.0.0-rust-1.81.0-snarkvm-ledger-narwhal-data-cache

  ledger-narwhal-subdag:
    docker:
      - image: cimg/rust:1.81.0 # Attention - Change the MSRV in Cargo.toml and rust-toolchain as well
    resource_class: << pipeline.parameters.medium >>
    steps:
      - run_serial:
          workspace_member: ledger/narwhal/subdag
          cache_key: v1.0.0-rust-1.81.0-snarkvm-ledger-narwhal-subdag-cache

  ledger-narwhal-transmission:
    docker:
      - image: cimg/rust:1.81.0 # Attention - Change the MSRV in Cargo.toml and rust-toolchain as well
    resource_class: << pipeline.parameters.medium >>
    steps:
      - run_serial:
          workspace_member: ledger/narwhal/transmission
          cache_key: v1.0.0-rust-1.81.0-snarkvm-ledger-narwhal-transmission-cache

  ledger-narwhal-transmission-id:
    docker:
      - image: cimg/rust:1.81.0 # Attention - Change the MSRV in Cargo.toml and rust-toolchain as well
    resource_class: << pipeline.parameters.medium >>
    steps:
      - run_serial:
          workspace_member: ledger/narwhal/transmission-id
          cache_key: v1.0.0-rust-1.81.0-snarkvm-ledger-narwhal-transmission-id-cache

  ledger-puzzle:
    docker:
      - image: cimg/rust:1.81.0 # Attention - Change the MSRV in Cargo.toml and rust-toolchain as well
    resource_class: << pipeline.parameters.small >>
    steps:
      - run_serial:
          workspace_member: ledger/puzzle
          cache_key: v1.0.0-rust-1.81.0-snarkvm-ledger-puzzle-cache

  ledger-puzzle-epoch:
    docker:
      - image: cimg/rust:1.81.0 # Attention - Change the MSRV in Cargo.toml and rust-toolchain as well
    resource_class: << pipeline.parameters.small >>
    steps:
      - run_serial:
          workspace_member: ledger/puzzle/epoch
          cache_key: v1.0.0-rust-1.81.0-snarkvm-ledger-puzzle-epoch-cache

  ledger-query:
    docker:
      - image: cimg/rust:1.81.0 # Attention - Change the MSRV in Cargo.toml and rust-toolchain as well
    resource_class: << pipeline.parameters.small >>
    steps:
      - run_serial:
          workspace_member: ledger/query
          cache_key: v1.0.0-rust-1.81.0-snarkvm-ledger-query-cache

  ledger-store:
    docker:
      - image: cimg/rust:1.81.0 # Attention - Change the MSRV in Cargo.toml and rust-toolchain as well
    resource_class: << pipeline.parameters.twoxlarge >>
    steps:
      - run_serial:
          flags: --features=rocks,test
          workspace_member: ledger/store
          cache_key: v1.0.0-rust-1.81.0-snarkvm-ledger-store-cache

  ledger-test-helpers:
    docker:
      - image: cimg/rust:1.81.0 # Attention - Change the MSRV in Cargo.toml and rust-toolchain as well
    resource_class: << pipeline.parameters.medium >>
    steps:
      - run_serial:
          workspace_member: ledger/test-helpers
          cache_key: v1.0.0-rust-1.81.0-snarkvm-ledger-test-helpers-cache

  parameters:
    docker:
      - image: cimg/rust:1.81.0 # Attention - Change the MSRV in Cargo.toml and rust-toolchain as well
    resource_class: << pipeline.parameters.twoxlarge >>
    steps:
      - run_serial:
          flags: -- --test-threads=2
          workspace_member: parameters
          cache_key: v1.0.0-rust-1.81.0-snarkvm-parameters-cache

  parameters-uncached:
    docker:
      - image: cimg/rust:1.81.0 # Attention - Change the MSRV in Cargo.toml and rust-toolchain as well
    resource_class: << pipeline.parameters.large >>
    steps:
      - run_serial:
          flags: -- --test-threads=2 --ignored test_load_bytes_mini
          workspace_member: parameters
          cache_key: v-{{ epoch }}-snarkvm-parameters-cache

  synthesizer:
    docker:
      - image: cimg/rust:1.81.0 # Attention - Change the MSRV in Cargo.toml and rust-toolchain as well
    resource_class: << pipeline.parameters.twoxlargeplus >>
    steps:
      - run_serial:
<<<<<<< HEAD
          flags: --lib --bins -- --test-threads=1
=======
          flags: --lib --bins
>>>>>>> f2bf9fed
          workspace_member: synthesizer
          cache_key: v1.0.0-rust-1.81.0-snarkvm-synthesizer-cache

  synthesizer-mem-heavy:
    docker:
      - image: cimg/rust:1.81.0 # Attention - Change the MSRV in Cargo.toml and rust-toolchain as well
    resource_class: << pipeline.parameters.twoxlarge >>
    steps:
      - run_serial:
          flags: -- --ignored test_deployment_synthesis_overload test_deep_nested_execution_cost -- --test-threads=1
          workspace_member: synthesizer
          cache_key: v1.0.0-rust-1.81.0-snarkvm-synthesizer-mem-heavy-cache

  synthesizer-integration:
    docker:
      - image: cimg/rust:1.81.0 # Attention - Change the MSRV in Cargo.toml and rust-toolchain as well
    resource_class: << pipeline.parameters.twoxlarge >>
    steps:
      - run_serial:
          flags: --test '*' --features test -- --test-threads=8
          workspace_member: synthesizer
          cache_key: v1.0.0-rust-1.81.0-snarkvm-synthesizer-integration-cache

  synthesizer-process:
    docker:
      - image: cimg/rust:1.81.0 # Attention - Change the MSRV in Cargo.toml and rust-toolchain as well
    resource_class: << pipeline.parameters.xlarge >>
    steps:
      - run_serial:
          flags: -- --test-threads=8
          workspace_member: synthesizer/process
          cache_key: v1.0.0-rust-1.81.0-snarkvm-synthesizer-process-cache

  synthesizer-process-with-rocksdb:
    docker:
      - image: cimg/rust:1.81.0 # Attention - Change the MSRV in Cargo.toml and rust-toolchain as well
    resource_class: << pipeline.parameters.xlarge >>
    steps:
      - run_serial:
          flags: --features=rocks,test
          workspace_member: synthesizer/process
          cache_key: v1.0.0-rust-1.81.0-snarkvm-synthesizer-process-cache

  synthesizer-program:
    docker:
      - image: cimg/rust:1.81.0 # Attention - Change the MSRV in Cargo.toml and rust-toolchain as well
    resource_class: << pipeline.parameters.xlarge >>
    steps:
      - run_serial:
          flags: --lib --bins
          workspace_member: synthesizer/program
          cache_key: v1.0.0-rust-1.81.0-snarkvm-synthesizer-program-cache

  synthesizer-program-integration:
    docker:
      - image: cimg/rust:1.81.0 # Attention - Change the MSRV in Cargo.toml and rust-toolchain as well
    resource_class: << pipeline.parameters.twoxlarge >>
    steps:
      - run_serial:
          flags: --test '*' -- --skip keccak --skip psd --skip sha --skip instruction::is --skip instruction::equal --skip instruction::commit
          workspace_member: synthesizer/program
          cache_key: v1.0.0-rust-1.81.0-snarkvm-synthesizer-program-integration-cache

  synthesizer-program-integration-keccak:
    docker:
      - image: cimg/rust:1.81.0 # Attention - Change the MSRV in Cargo.toml and rust-toolchain as well
    resource_class: << pipeline.parameters.xlarge >>
    steps:
      - run_serial:
          flags: keccak --test '*'
          workspace_member: synthesizer/program
          cache_key: v1.0.0-rust-1.81.0-snarkvm-synthesizer-program-keccak-cache

  synthesizer-program-integration-psd:
    docker:
      - image: cimg/rust:1.81.0 # Attention - Change the MSRV in Cargo.toml and rust-toolchain as well
    resource_class: << pipeline.parameters.xlarge >>
    steps:
      - run_serial:
          flags: psd --test '*'
          workspace_member: synthesizer/program
          cache_key: v1.0.0-rust-1.81.0-snarkvm-synthesizer-program-psd-cache

  synthesizer-program-integration-sha:
    docker:
      - image: cimg/rust:1.81.0 # Attention - Change the MSRV in Cargo.toml and rust-toolchain as well
    resource_class: << pipeline.parameters.xlarge >>
    steps:
      - run_serial:
          flags: sha --test '*'
          workspace_member: synthesizer/program
          cache_key: v1.0.0-rust-1.81.0-snarkvm-synthesizer-program-sha-cache

  synthesizer-program-integration-instruction-is:
    docker:
      - image: cimg/rust:1.81.0 # Attention - Change the MSRV in Cargo.toml and rust-toolchain as well
    resource_class: << pipeline.parameters.twoxlarge >>
    steps:
      - run_serial:
          flags: instruction::is --test '*'
          workspace_member: synthesizer/program
          cache_key: v1.0.0-rust-1.81.0-snarkvm-synthesizer-program-is-cache

  synthesizer-program-integration-instruction-equal:
    docker:
      - image: cimg/rust:1.81.0 # Attention - Change the MSRV in Cargo.toml and rust-toolchain as well
    resource_class: << pipeline.parameters.medium >>
    steps:
      - run_serial:
          flags: instruction::equal --test '*'
          workspace_member: synthesizer/program
          cache_key: v1.0.0-rust-1.81.0-snarkvm-synthesizer-program-equal-cache

  synthesizer-program-integration-instruction-commit:
    docker:
      - image: cimg/rust:1.81.0 # Attention - Change the MSRV in Cargo.toml and rust-toolchain as well
    resource_class: << pipeline.parameters.xlarge >>
    steps:
      - run_serial:
          flags: instruction::commit --test '*'
          workspace_member: synthesizer/program
          cache_key: v1.0.0-rust-1.81.0-snarkvm-synthesizer-program-commit-cache

  synthesizer-snark:
    docker:
      - image: cimg/rust:1.81.0 # Attention - Change the MSRV in Cargo.toml and rust-toolchain as well
    resource_class: << pipeline.parameters.small >>
    steps:
      - run_serial:
          workspace_member: synthesizer/snark
          cache_key: v1.0.0-rust-1.81.0-snarkvm-synthesizer-snark-cache

  utilities:
    docker:
      - image: cimg/rust:1.81.0 # Attention - Change the MSRV in Cargo.toml and rust-toolchain as well
    resource_class: << pipeline.parameters.large >>
    steps:
      - run_serial:
          workspace_member: utilities
          cache_key: v1.0.0-rust-1.81.0-snarkvm-utilities-cache

  utilities-derives:
    docker:
      - image: cimg/rust:1.81.0 # Attention - Change the MSRV in Cargo.toml and rust-toolchain as well
    resource_class: << pipeline.parameters.small >>
    steps:
      - run_serial:
          workspace_member: utilities/derives
          cache_key: v1.0.0-rust-1.81.0-snarkvm-utilities-derives-cache

  wasm:
    docker:
      - image: cimg/rust:1.81.0 # Attention - Change the MSRV in Cargo.toml and rust-toolchain as well
    resource_class: << pipeline.parameters.medium >>
    steps:
      - checkout
      - setup_environment:
          cache_key: v1.0.0-rust-1.81.0-snarkvm-wasm-cache
      - run:
          no_output_timeout: 30m
          command: |
            sudo apt-get install nodejs
            (cargo install wasm-pack || true)
            cd wasm && wasm-pack test --node
            # cargo test --target wasm32-unknown-unknown
      - clear_environment:
          cache_key: v1.0.0-rust-1.81.0-snarkvm-wasm-cache

  check-fmt:
    docker:
      - image: cimg/rust:1.81.0 # Attention - Change the MSRV in Cargo.toml and rust-toolchain as well
    resource_class: << pipeline.parameters.medium >>
    steps:
      - checkout
      - install_rust_nightly
      - setup_environment:
          cache_key: v1.0.0-rust-1.81.0-snarkvm-fmt-cache
      - run:
          name: Check style
          no_output_timeout: 35m
          command: cargo +nightly fmt --all -- --check
      - clear_environment:
          cache_key: v1.0.0-rust-1.81.0-snarkvm-fmt-cache

  check-clippy:
    docker:
      - image: cimg/rust:1.81.0 # Attention - Change the MSRV in Cargo.toml and rust-toolchain as well
    resource_class: << pipeline.parameters.xlarge >>
    steps:
      - checkout
      - setup_environment:
          cache_key: v1.0.0-rust-1.81.0-snarkvm-clippy-cache
      - run:
          name: Check Clippy
          no_output_timeout: 35m
          command: |
            cargo clippy --workspace --all-targets -- -D warnings
            cargo clippy --workspace --all-targets --all-features -- -D warnings
      - clear_environment:
          cache_key: v1.0.0-rust-1.81.0-snarkvm-clippy-cache

  check-all-targets:
    docker:
      - image: cimg/rust:1.81.0 # Attention - Change the MSRV in Cargo.toml and rust-toolchain as well
    resource_class: << pipeline.parameters.small >>
    steps:
      - checkout
      - setup_environment:
          cache_key: v1.0.0-rust-1.81.0-snarkvm-all-targets-cache
      - run:
          name: Check all targets
          no_output_timeout: 35m
          command: cargo check --release --workspace --all-targets
      - clear_environment:
          cache_key: v1.0.0-rust-1.81.0-snarkvm-all-targets-cache

  verify-windows:
    executor:
      name: windows/default
      size: xlarge
    environment:
      CARGO_NET_GIT_FETCH_WITH_CLI: "true"
    parameters:
      workspace_member:
        type: string
    steps:
      - check_windows:
          workspace_member: << parameters.workspace_member >>

workflows:
  version: 2

  main-workflow:
    jobs:
      - snarkvm
      - algorithms
      - algorithms-profiler
      - circuit
      - circuit-account
      - circuit-account-noconsole
      - circuit-algorithms
      - circuit-collections
      - circuit-collections-noconsole
      - circuit-environment
      - circuit-network
      - circuit-program
      - circuit-types
      - circuit-types-address
      - circuit-types-boolean
      - circuit-types-field
      - circuit-types-group
      - circuit-types-integers
      - circuit-types-scalar
      - circuit-types-string
      - console
      - console-account
      - console-algorithms
      - console-collections
      - console-network
      - console-network-environment
      - console-program
      - console-types
      - console-types-address
      - console-types-boolean
      - console-types-field
      - console-types-group
      - console-types-integers
      - console-types-scalar
      - console-types-string
      - curves
      - fields
      - ledger
      - ledger-with-rocksdb
      - ledger-with-valid-solutions
      - ledger-authority
      - ledger-block
      - ledger-committee
      - ledger-narwhal
      - ledger-narwhal-batch-certificate
      - ledger-narwhal-batch-header
      - ledger-narwhal-data
      - ledger-narwhal-subdag
      - ledger-narwhal-transmission
      - ledger-narwhal-transmission-id
      - ledger-puzzle
      - ledger-puzzle-epoch
      - ledger-query
      - ledger-store
      - ledger-test-helpers
      - parameters
      - parameters-uncached
      - synthesizer
      - synthesizer-mem-heavy
      - synthesizer-integration
      - synthesizer-process
      - synthesizer-process-with-rocksdb
      - synthesizer-program
      - synthesizer-program-integration
      - synthesizer-program-integration-keccak
      - synthesizer-program-integration-psd
      - synthesizer-program-integration-sha
      - synthesizer-program-integration-instruction-is
      - synthesizer-program-integration-instruction-equal
      - synthesizer-program-integration-instruction-commit
      - synthesizer-snark
      - utilities
      - utilities-derives
      - wasm
      - check-fmt
      - check-clippy
      - check-all-targets

  windows-workflow:
    jobs:
      - verify-windows:
          matrix:
            parameters:
              workspace_member: [
                algorithms,
                circuit,
                console,
                curves,
                fields,
                ledger,
                parameters,
                synthesizer,
                utilities,
              ]<|MERGE_RESOLUTION|>--- conflicted
+++ resolved
@@ -16,12 +16,9 @@
   twoxlarge:
     type: string
     default: 2xlarge
-<<<<<<< HEAD
   twoxlargeplus:
     type: string
     default: 2xlarge+
-=======
->>>>>>> f2bf9fed
 
 orbs:
   windows: circleci/windows@5.0
@@ -688,11 +685,7 @@
     resource_class: << pipeline.parameters.twoxlargeplus >>
     steps:
       - run_serial:
-<<<<<<< HEAD
           flags: --lib --bins -- --test-threads=1
-=======
-          flags: --lib --bins
->>>>>>> f2bf9fed
           workspace_member: synthesizer
           cache_key: v1.0.0-rust-1.81.0-snarkvm-synthesizer-cache
 
