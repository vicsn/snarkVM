// Copyright (C) 2019-2022 Aleo Systems Inc.
// This file is part of the snarkVM library.

// The snarkVM library is free software: you can redistribute it and/or modify
// it under the terms of the GNU General Public License as published by
// the Free Software Foundation, either version 3 of the License, or
// (at your option) any later version.

// The snarkVM library is distributed in the hope that it will be useful,
// but WITHOUT ANY WARRANTY; without even the implied warranty of
// MERCHANTABILITY or FITNESS FOR A PARTICULAR PURPOSE. See the
// GNU General Public License for more details.

// You should have received a copy of the GNU General Public License
// along with the snarkVM library. If not, see <https://www.gnu.org/licenses/>.

<<<<<<< HEAD
use crate::{
    algorithms::{Pedersen1024, Pedersen128, Pedersen256, Pedersen512, Pedersen64, Poseidon2, Poseidon4, Poseidon8},
    Aleo,
    CommitmentScheme,
    Hash,
};
=======
use crate::{algorithms::Poseidon, Aleo, HashToScalar};
>>>>>>> 01769c3a
use snarkvm_algorithms::crypto_hash::hash_to_curve;
use snarkvm_circuits_types::{
    environment::{prelude::*, Circuit},
    Boolean,
    Field,
    Group,
    Scalar,
};
use snarkvm_curves::{AffineCurve, ProjectiveCurve};

use core::fmt;

pub type E = Circuit;

/// The setup message for the Aleo encryption and signature scheme.
static ACCOUNT_ENCRYPTION_AND_SIGNATURE_INPUT: &str = "AleoAccountEncryptionAndSignatureScheme0";
/// The setup message for the Pedersen gadget.
static PEDERSEN_MESSAGE: &str = "PedersenCircuit0";

thread_local! {
    /// The Poseidon hash function, using a rate of 2.
    static POSEIDON_2: Poseidon2<Devnet> = Poseidon2::<Devnet>::new();
    /// The Poseidon hash function, using a rate of 4.
    static POSEIDON_4: Poseidon4<Devnet> = Poseidon4::<Devnet>::new();
    /// The Poseidon hash function, using a rate of 8.
    static POSEIDON_8: Poseidon8<Devnet> = Poseidon8::<Devnet>::new();
    /// The Pedersen gadget, which can take an input of up to 64 bits.
    static PEDERSEN_64: Pedersen64<Devnet> = Pedersen64::<Devnet>::setup(PEDERSEN_MESSAGE);
    /// The Pedersen gadget, which can take an input of up to 128 bits.
    static PEDERSEN_128: Pedersen128<Devnet> = Pedersen128::<Devnet>::setup(PEDERSEN_MESSAGE);
    /// The Pedersen gadget, which can take an input of up to 256 bits.
    static PEDERSEN_256: Pedersen256<Devnet> = Pedersen256::<Devnet>::setup(PEDERSEN_MESSAGE);
    /// The Pedersen gadget, which can take an input of up to 512 bits.
    static PEDERSEN_512: Pedersen512<Devnet> = Pedersen512::<Devnet>::setup(PEDERSEN_MESSAGE);
    /// The Pedersen gadget, which can take an input of up to 1024 bits.
    static PEDERSEN_1024: Pedersen1024<Devnet> = Pedersen1024::<Devnet>::setup(PEDERSEN_MESSAGE);
    /// The group bases for the Aleo signature and encryption schemes.
    static BASES: Vec<Group<Devnet >> = Devnet::new_bases(ACCOUNT_ENCRYPTION_AND_SIGNATURE_INPUT);
}

#[derive(Copy, Clone, Debug, Eq, PartialEq, Hash)]
pub struct Devnet;

impl Devnet {
    /// Initializes a new instance of group bases from a given input domain message.
    #[inline]
    fn new_bases(message: &str) -> Vec<Group<Self>> {
        // Hash the given message to a point on the curve, to initialize the starting base.
        let (base, _, _) = hash_to_curve::<<Self as Environment>::Affine>(message);

        // Initialize the vector of bases.
        let size_in_bits = <Self as Environment>::ScalarField::size_in_bits();
        let mut bases = Vec::with_capacity(size_in_bits);

        // Compute the bases up to the size of the scalar field (in bits).
        let mut base = base.to_projective();
        for _ in 0..size_in_bits {
            bases.push(Group::constant(base.to_affine()));
            base.double_in_place();
        }
        bases
    }

    /// Returns a native signature scheme.
    #[cfg(test)]
    pub fn native_signature_scheme()
    -> snarkvm_algorithms::signature::AleoSignatureScheme<<E as Environment>::AffineParameters> {
        snarkvm_algorithms::SignatureScheme::setup(ACCOUNT_ENCRYPTION_AND_SIGNATURE_INPUT)
    }
}

impl Aleo for Devnet {
    /// Returns the scalar multiplication on the group bases.
    #[inline]
    fn g_scalar_multiply(scalar: &Scalar<Self>) -> Group<Self> {
        BASES.with(|bases| {
            bases
                .iter()
                .zip_eq(&scalar.to_bits_le())
                .fold(Group::zero(), |output, (base, bit)| Group::ternary(bit, &(&output + base), &output))
        })
    }

    /// Returns a hash on the scalar field for the given input.
    fn hash_to_scalar(input: &[Field<Self>]) -> Scalar<Self> {
        POSEIDON_4.with(|poseidon| poseidon.hash_to_scalar(input))
    }

    /// Returns a Pedersen hash on the base field for the given input.
    fn pedersen_hash(selector: &str, input: &[Boolean<Self>]) -> Field<Self> {
        match selector {
            "hash.ped64" => PEDERSEN_64.with(|pedersen| pedersen.hash(input)),
            "hash.ped128" => PEDERSEN_128.with(|pedersen| pedersen.hash(input)),
            "hash.ped256" => PEDERSEN_256.with(|pedersen| pedersen.hash(input)),
            "hash.ped512" => PEDERSEN_512.with(|pedersen| pedersen.hash(input)),
            "hash.ped1024" => PEDERSEN_1024.with(|pedersen| pedersen.hash(input)),
            _ => Self::halt("Invalid selector provided for hashing to field"),
        }
    }

    /// Returns a Poseidon hash on the base field for the given input.
    fn poseidon_hash(selector: &str, input: &[Field<Self>]) -> Field<Self> {
        match selector {
            "hash.psd2" => POSEIDON_2.with(|poseidon| poseidon.hash(input)),
            "hash.psd4" => POSEIDON_4.with(|poseidon| poseidon.hash(input)),
            "hash.psd8" => POSEIDON_8.with(|poseidon| poseidon.hash(input)),
            _ => Self::halt("Invalid selector provided for hashing to field"),
        }
    }

    /// Returns a commitment for the given input and randomness.
    fn commit(selector: &str, input: &[Boolean<Self>], randomness: &[Boolean<Self>]) -> Group<Self> {
        match selector {
            "commit.ped64" => PEDERSEN_64.with(|pedersen| pedersen.commit(input, randomness)),
            "commit.ped128" => PEDERSEN_128.with(|pedersen| pedersen.commit(input, randomness)),
            "commit.ped256" => PEDERSEN_256.with(|pedersen| pedersen.commit(input, randomness)),
            "commit.ped512" => PEDERSEN_512.with(|pedersen| pedersen.commit(input, randomness)),
            "commit.ped1024" => PEDERSEN_1024.with(|pedersen| pedersen.commit(input, randomness)),
            _ => Self::halt("Invalid selector provided for commitment"),
        }
    }
}

impl Environment for Devnet {
    type Affine = <E as Environment>::Affine;
    type AffineParameters = <E as Environment>::AffineParameters;
    type BaseField = <E as Environment>::BaseField;
    type ScalarField = <E as Environment>::ScalarField;

    /// The maximum number of characters allowed in a string.
    const NUM_STRING_BYTES: u32 = E::NUM_STRING_BYTES;

    /// Returns the `zero` constant.
    fn zero() -> LinearCombination<Self::BaseField> {
        E::zero()
    }

    /// Returns the `one` constant.
    fn one() -> LinearCombination<Self::BaseField> {
        E::one()
    }

    /// Returns a new variable of the given mode and value.
    fn new_variable(mode: Mode, value: Self::BaseField) -> Variable<Self::BaseField> {
        E::new_variable(mode, value)
    }

    /// Returns a new witness of the given mode and value.
    fn new_witness<Fn: FnOnce() -> Output::Primitive, Output: Inject>(mode: Mode, logic: Fn) -> Output {
        E::new_witness(mode, logic)
    }

    /// Enters a new scope for the environment.
    fn scope<S: Into<String>, Fn, Output>(name: S, logic: Fn) -> Output
    where
        Fn: FnOnce() -> Output,
    {
        E::scope(name, logic)
    }

    /// Adds one constraint enforcing that `(A * B) == C`.
    fn enforce<Fn, A, B, C>(constraint: Fn)
    where
        Fn: FnOnce() -> (A, B, C),
        A: Into<LinearCombination<Self::BaseField>>,
        B: Into<LinearCombination<Self::BaseField>>,
        C: Into<LinearCombination<Self::BaseField>>,
    {
        E::enforce(constraint)
    }

    /// Returns `true` if all constraints in the environment are satisfied.
    fn is_satisfied() -> bool {
        E::is_satisfied()
    }

    /// Returns `true` if all constraints in the current scope are satisfied.
    fn is_satisfied_in_scope() -> bool {
        E::is_satisfied_in_scope()
    }

    /// Returns the number of constants in the entire circuit.
    fn num_constants() -> u64 {
        E::num_constants()
    }

    /// Returns the number of public variables in the entire circuit.
    fn num_public() -> u64 {
        E::num_public()
    }

    /// Returns the number of private variables in the entire circuit.
    fn num_private() -> u64 {
        E::num_private()
    }

    /// Returns the number of constraints in the entire circuit.
    fn num_constraints() -> u64 {
        E::num_constraints()
    }

    /// Returns the number of gates in the entire circuit.
    fn num_gates() -> u64 {
        E::num_gates()
    }

    /// Returns the number of constants for the current scope.
    fn num_constants_in_scope() -> u64 {
        E::num_constants_in_scope()
    }

    /// Returns the number of public variables for the current scope.
    fn num_public_in_scope() -> u64 {
        E::num_public_in_scope()
    }

    /// Returns the number of private variables for the current scope.
    fn num_private_in_scope() -> u64 {
        E::num_private_in_scope()
    }

    /// Returns the number of constraints for the current scope.
    fn num_constraints_in_scope() -> u64 {
        E::num_constraints_in_scope()
    }

    /// Returns the number of gates for the current scope.
    fn num_gates_in_scope() -> u64 {
        E::num_gates_in_scope()
    }

    /// A helper method to recover the y-coordinate given the x-coordinate for
    /// a twisted Edwards point, returning the affine curve point.
    fn affine_from_x_coordinate(x: Self::BaseField) -> Self::Affine {
        E::affine_from_x_coordinate(x)
    }

    /// Halts the program from further synthesis, evaluation, and execution in the current environment.
    fn halt<S: Into<String>, T>(message: S) -> T {
        E::halt(message)
    }

    /// Clears the circuit and initializes an empty environment.
    fn reset() {
        E::reset()
    }
}

impl fmt::Display for Devnet {
    fn fmt(&self, f: &mut fmt::Formatter) -> fmt::Result {
        // TODO (howardwu): Find a better way to print the circuit.
        fmt::Display::fmt(&Circuit, f)
    }
}

#[cfg(test)]
mod tests {
    use super::*;
    use snarkvm_circuits_types::Field;

    /// Compute 2^EXPONENT - 1, in a purposefully constraint-inefficient manner for testing.
    fn create_example_circuit<E: Environment>() -> Field<E> {
        let one = <E as Environment>::BaseField::one();
        let two = one + one;

        const EXPONENT: u64 = 64;

        // Compute 2^EXPONENT - 1, in a purposefully constraint-inefficient manner for testing.
        let mut candidate = Field::<E>::new(Mode::Public, one);
        let mut accumulator = Field::new(Mode::Private, two);
        for _ in 0..EXPONENT {
            candidate += &accumulator;
            accumulator *= Field::new(Mode::Private, two);
        }

        assert_eq!((accumulator - Field::one()).eject_value(), candidate.eject_value());
        assert_eq!(2, E::num_public());
        assert_eq!(2 * EXPONENT + 1, E::num_private());
        assert_eq!(EXPONENT, E::num_constraints());
        assert!(E::is_satisfied());

        candidate
    }

    #[test]
    fn test_print_circuit() {
        let _candidate = create_example_circuit::<Devnet>();
        let output = format!("{}", Devnet);
        println!("{}", output);
    }

    #[test]
    fn test_circuit_scope() {
        Devnet::scope("test_circuit_scope", || {
            assert_eq!(0, Devnet::num_constants());
            assert_eq!(1, Devnet::num_public());
            assert_eq!(0, Devnet::num_private());
            assert_eq!(0, Devnet::num_constraints());

            assert_eq!(0, Devnet::num_constants_in_scope());
            assert_eq!(0, Devnet::num_public_in_scope());
            assert_eq!(0, Devnet::num_private_in_scope());
            assert_eq!(0, Devnet::num_constraints_in_scope());
        })
    }
}<|MERGE_RESOLUTION|>--- conflicted
+++ resolved
@@ -14,16 +14,13 @@
 // You should have received a copy of the GNU General Public License
 // along with the snarkVM library. If not, see <https://www.gnu.org/licenses/>.
 
-<<<<<<< HEAD
 use crate::{
     algorithms::{Pedersen1024, Pedersen128, Pedersen256, Pedersen512, Pedersen64, Poseidon2, Poseidon4, Poseidon8},
     Aleo,
     CommitmentScheme,
     Hash,
+    HashToScalar,
 };
-=======
-use crate::{algorithms::Poseidon, Aleo, HashToScalar};
->>>>>>> 01769c3a
 use snarkvm_algorithms::crypto_hash::hash_to_curve;
 use snarkvm_circuits_types::{
     environment::{prelude::*, Circuit},
